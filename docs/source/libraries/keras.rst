.. _library-keras:

Keras
=====

Keras_ is "a high-level neural networks API, written in Python and capable of running on top of TensorFlow, CNTK, or Theano". 

Keras can be used for many Machine Learning tasks, and it has support for both popular
and experimental neural network architectures.

.. _Keras: https://keras.io/

.. _GradCAM: https://arxiv.org/abs/1610.02391/


.. _keras-explain-prediction:

explain_prediction
------------------

Currently ELI5 supports :func:`eli5.explain_prediction` for Keras image and text classifiers.
Explanations are done using the GradCAM_ technique. Using it, we differentiate the model's output with respect to a hidden layer. This results in a tensor of gradients. We take a linear combination of those gradients with the hidden layer's activations (output), getting a Grad-CAM "heatmap" (or "localization map"). The heatmap highlights what parts of the input (the hidden layer but resized) contributed to the prediction.

<<<<<<< HEAD

# TODO: show Grad-CAM "formula"

=======
* ``image`` represents the image input into the model. A Pillow image with mode "RGBA".

* ``targets`` represents the explanation values for each target class (currently only 1 target is supported). A list of :class:`eli5.base.TargetExplanation` objects with the following attributes set:

    * ``heatmap``  a grayscale "localization map" (rank 2 (2D) numpy array, with float values in the interval `[0, 1]`). The numbers indicate how important the region in the image is for the target class (even if the target class was not the predicted class). Higher numbers mean that the region tends to increase the predicted value for a class. Lower numbers mean that the region has smaller effect on the predicted class score.

    * ``target`` the integer ID of the class (same as the argument to ``targets`` if one was passed, or the predicted class ID if no argument was passed).

    * ``score`` the output of the network for the predicted class.
>>>>>>> c4eb0396

Important arguments to :func:`eli5.explain_prediction` when using with ``Model`` and ``Sequential``:

* ``model`` is the neural network model to be explained.

* ``doc`` input tensor into the network that will be explained.
    
    - **The tensor must be an instance of ``numpy.ndarray``.**

    - Usually the tensor has the format `(batch, height, width, channels)` for images and `(batch, series)` for text.
    
    - Check ``model.input_shape`` to see the required dimensions of the input tensor for your model.

<<<<<<< HEAD
    - **Currently only the first sample in a batch is explained. It's best to pass input with `batch=1`.**

    - **Currently only "channels last" tensor format is supported.**
=======
* ``image`` Pillow image, corresponds to doc input.

    - **Must be passed for image explanations.**
            
    - **Must have mode "RGBA".**

* ``target_names`` are the names of the output classes. 
    
    - *Currently not implemented*.
>>>>>>> c4eb0396

* ``targets`` are the output classes to focus on. Possible values include: 

    - A list of integers (class ID's). **Only the first prediction from the list is currently taken. The list must be length one.**

    - `None` for automatically taking the top prediction that the model makes.

* ``layer`` is the layer in the model from which the heatmap will be generated. Possible values are:
    
    - An instance of ``Layer``, a layer name (str), or a layer index (int).

    - `None` for automatically getting a suitable layer, if possible.

* ``relu`` whether to apply `ReLU <https://en.wikipedia.org/wiki/Rectifier_(neural_networks)>`_ to the heatmap.
    
    - The GradCAM_ paper applies ReLU to the produced heatmap in order to only show what increases a prediction.

    - Set to `False` in order to see negative values in the heatmap. This lets you see what makes the class score go down, or other classes present in the input.

* ``counterfactual`` whether to negate gradients when computing the heatmap.

    - The GradCAM_ paper mentions "counterfactual explanations". Such explanations show what makes the predicted class score go down. For example, this highlights other classes that are present in the input.

    - Set to `True` to produce counterfactual explanations.


Extra arguments for image-based explanations:
^^^^^^^^^^^^^^^^^^^^^^^^^^^^^^^^^^^^^^^^^^^^^

* ``image`` Pillow image, corresponds to ``doc`` input.

    - **Must be passed for image explanations.**

    - **Must have mode 'RGBA'.**

Image explanations are dispatched to :func:`eli5.keras.explain_prediction.explain_prediction_keras_image`.


Extra arguments for text-based explanations:
^^^^^^^^^^^^^^^^^^^^^^^^^^^^^^^^^^^^^^^^^^^^

* ``tokens`` array of strings, corresponding to ``doc`` input.

    - **Must be passed for text explanations.** This is what will be highlighted for text explanations. Each token should correspond to an integer in ``doc``.

    - List or numpy array containing strings. For example, ``['a', 'sample', 'input']`` 

    - May have a batch dimension (i.e. numpy array with shape (numsamples, len), or a list of lists). *Note that only the first sample in the batch is currently explained.*

    - **Must be the same length as** ``doc``.

    - **If passing without batch dimension,** ``doc`` **must have batch size 1.**

    - May have padding if ``doc`` has padding.

* ``pad_value`` padding symbol.

    - Pass ``pad_value`` and ``padding`` in order to remove padding from the explanation.

    - Number inside ``doc`` or string inside ``tokens`` that is used to indicate padding.

    - For example, ``'<PAD>'`` or ``0``.

* ``padding`` padding location.

    - Either ``post`` for padding after the actual text starts, or ``pre`` for padding before the text starts.

* ``interpolation_kind`` method for resizing the heatmap to fit over input.

    - ``scipy`` interpolation method as a string.

    - See ``kind`` argument to `interp1d <https://docs.scipy.org/doc/scipy/reference/generated/scipy.interpolate.interp1d.html>`_.

    - Default is ``linear``.

Text explanations are dispatched to :func:`eli5.keras.explain_prediction.explain_prediction_keras_text`.


All other arguments are ignored.


:func:`eli5.explain_prediction` returns an :class:`eli5.base.Explanation` instance that contains some important objects:

* ``heatmap``  is a "localization map" (a numpy array with float values). The numbers indicate how important the region in the image is for the target class (even if the target class was not the predicted class). Higher numbers mean that the region tends to increase the predicted value for a class. Lower numbers mean that the region has smaller effect on the predicted class score.
    
    - is a 2D numpy array for images.

    - is a 1D numpy array for text.

* ``target`` the integer ID of the class explained (same as the argument to ``targets`` if one was passed, or the predicted class ID if no argument was passed).

* ``score`` the output of the network for the predicted class.

* ``image`` if explaining image-based networks, represents the image input into the model.

* ``weighted_spans`` an :class:`eli5.base.WeightedSpans` instance, if explaining text-based networks, text to be highlighted and the corresponding weight.


If neither ``image`` nor ``tokens`` are passed, an error explanation is returned.


.. note::
    Top-level :func:`eli5.explain_prediction` calls are dispatched
    to :func:`eli5.keras.explain_prediction.explain_prediction_keras` for
    ``keras.models.Model`` and ``keras.models.Sequential``.


.. _keras-show-prediction:

show_prediction
---------------

ELI5 supports :func:`eli5.show_prediction` to conveniently display explanations in an IPython cell.
:func:`eli5.explain_prediction` is called on a Keras model and the result is passed to a formatter.

For images, formatting is dispatched to :func:`eli5.format_as_image`.
For text, formatting is dispatched to :func:`eli5.format_as_html`.


.. _keras-gradcam:

Grad-CAM
--------

ELI5 contains :func:`eli5.keras.gradcam.gradcam_backend_keras`.

This function can be used to obtain the gradients and activations that are later used when computing a Grad-CAM heatmap.<|MERGE_RESOLUTION|>--- conflicted
+++ resolved
@@ -21,21 +21,9 @@
 Currently ELI5 supports :func:`eli5.explain_prediction` for Keras image and text classifiers.
 Explanations are done using the GradCAM_ technique. Using it, we differentiate the model's output with respect to a hidden layer. This results in a tensor of gradients. We take a linear combination of those gradients with the hidden layer's activations (output), getting a Grad-CAM "heatmap" (or "localization map"). The heatmap highlights what parts of the input (the hidden layer but resized) contributed to the prediction.
 
-<<<<<<< HEAD
 
 # TODO: show Grad-CAM "formula"
 
-=======
-* ``image`` represents the image input into the model. A Pillow image with mode "RGBA".
-
-* ``targets`` represents the explanation values for each target class (currently only 1 target is supported). A list of :class:`eli5.base.TargetExplanation` objects with the following attributes set:
-
-    * ``heatmap``  a grayscale "localization map" (rank 2 (2D) numpy array, with float values in the interval `[0, 1]`). The numbers indicate how important the region in the image is for the target class (even if the target class was not the predicted class). Higher numbers mean that the region tends to increase the predicted value for a class. Lower numbers mean that the region has smaller effect on the predicted class score.
-
-    * ``target`` the integer ID of the class (same as the argument to ``targets`` if one was passed, or the predicted class ID if no argument was passed).
-
-    * ``score`` the output of the network for the predicted class.
->>>>>>> c4eb0396
 
 Important arguments to :func:`eli5.explain_prediction` when using with ``Model`` and ``Sequential``:
 
@@ -49,21 +37,9 @@
     
     - Check ``model.input_shape`` to see the required dimensions of the input tensor for your model.
 
-<<<<<<< HEAD
     - **Currently only the first sample in a batch is explained. It's best to pass input with `batch=1`.**
 
     - **Currently only "channels last" tensor format is supported.**
-=======
-* ``image`` Pillow image, corresponds to doc input.
-
-    - **Must be passed for image explanations.**
-            
-    - **Must have mode "RGBA".**
-
-* ``target_names`` are the names of the output classes. 
-    
-    - *Currently not implemented*.
->>>>>>> c4eb0396
 
 * ``targets`` are the output classes to focus on. Possible values include: 
 
@@ -145,21 +121,26 @@
 All other arguments are ignored.
 
 
-:func:`eli5.explain_prediction` returns an :class:`eli5.base.Explanation` instance that contains some important objects:
+:func:`eli5.explain_prediction` return value
+^^^^^^^^^^^^^^^^^^^^^^^^^^^^^^^^^^^^^^^^^^^^
 
-* ``heatmap``  is a "localization map" (a numpy array with float values). The numbers indicate how important the region in the image is for the target class (even if the target class was not the predicted class). Higher numbers mean that the region tends to increase the predicted value for a class. Lower numbers mean that the region has smaller effect on the predicted class score.
-    
-    - is a 2D numpy array for images.
+An :class:`eli5.base.Explanation` instance is returned with some important attributes:
 
-    - is a 1D numpy array for text.
+* ``image`` if explaining image-based networks, represents the image input into the model. A Pillow image with mode "RGBA".
 
-* ``target`` the integer ID of the class explained (same as the argument to ``targets`` if one was passed, or the predicted class ID if no argument was passed).
+* ``targets`` represents the explanation values for each target class (currently only 1 target is supported). A list of :class:`eli5.base.TargetExplanation` objects with the following attributes set:
 
-* ``score`` the output of the network for the predicted class.
+    * ``heatmap``  is a "localization map" (a numpy array with float values). The numbers indicate how important the region in the image is for the target class (even if the target class was not the predicted class). Higher numbers mean that the region tends to increase the predicted value for a class. Lower numbers mean that the region has smaller effect on the predicted class score.
+        
+        - is a 2D numpy array for images.
 
-* ``image`` if explaining image-based networks, represents the image input into the model.
+        - is a 1D numpy array for text.
 
-* ``weighted_spans`` an :class:`eli5.base.WeightedSpans` instance, if explaining text-based networks, text to be highlighted and the corresponding weight.
+    * ``target`` the integer ID of the class explained (same as the argument to ``targets`` if one was passed, or the predicted class ID if no argument was passed).
+
+    * ``score`` the output of the network for the predicted class.
+
+    * ``weighted_spans`` an :class:`eli5.base.WeightedSpans` instance, if explaining text-based networks, text to be highlighted and the corresponding weights.
 
 
 If neither ``image`` nor ``tokens`` are passed, an error explanation is returned.
