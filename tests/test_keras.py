# -*- coding: utf-8 -*-
"""Keras unit tests for helpers."""

import pytest

keras = pytest.importorskip('keras')
PIL = pytest.importorskip('PIL')

import keras.backend as K
from keras.models import Sequential, Model
from keras.layers import (
    Dense,
    Activation,
    Conv2D,
    GlobalAveragePooling2D,
    Input,
    Lambda,
    Embedding,
    LSTM,
    Conv1D,
    MaxPooling1D,
)
from keras.backend import epsilon
import numpy as np

import eli5
from eli5.keras.explain_prediction import (
    _validate_doc,
    _validate_tokens,
    _get_layer,
    _autoget_layer_image,
    _autoget_layer_text,
    _search_activation_layer,
    _forward_layers,
    _backward_layers,
    _is_suitable_image_layer,
    _is_suitable_text_layer,
)
from eli5.keras.gradcam import (
    _autoget_target_prediction,
    _calc_gradient,
)


# We need to put this layer in a fixture object AND access it in a parametrization
conv_layer = Conv2D(10, (3, 3))

@pytest.fixture(scope='module')
def simple_seq_image():
    """A simple sequential model for images."""
    model = Sequential([
        Activation('linear', input_shape=(32, 32, 1)), # index 0, input
        conv_layer,                                    # index 1, conv
        Conv2D(20, (3, 3)),                            # index 2, conv2
        GlobalAveragePooling2D(),                      # index 3, gap
        # output shape is (None, 20)
    ])
    enumerate_layers(model)
    print('Summary of model:')
    model.summary()
    return model


@pytest.fixture(scope='module')
def simple_seq_text():
    """Simple sequential model for text using convolutional layers."""
    model = Sequential([
        Embedding(10, 5, input_length=20),             # index 0
        Conv1D(2, 5),                                  # index 1, conv
        MaxPooling1D(2),                               # index 2
        Dense(1),                                      # index 3
    ])
    enumerate_layers(model)
    print('Summary of model:')
    model.summary()
    return model


@pytest.fixture(scope='module')
def simple_seq_text_recurrent():
    """Simple sequential model for text using recurrent layers."""
    pass


@pytest.fixture(scope='module')
def dummy_image():
    image = PIL.Image.new('RGBA', (32, 32))
    print('Dummy image:', image)
    return image


def enumerate_layers(model):
    """Rename ``model`` layers to have name "layerI"
    where "I" is the index, starting from zero,
    going forwards from the input."""
    for i, layer in enumerate(model.layers):
        layer.name = 'layer%d' % i


# layer is the argument to _get_layer
# expected_layer is a unique layer name as a string
@pytest.mark.parametrize('layer, expected_layer', [
    (-3, 'layer1'), # index backwards
    ('layer0', 'layer0'), # name
    (conv_layer, 'layer1'), # instance
])
def test_get_layer(simple_seq_image, layer, expected_layer):
    """Test different ways to specify activation layer."""
    assert _get_layer(simple_seq_image, layer) == simple_seq_image.get_layer(name=expected_layer)


def test_get_layer_invalid(simple_seq_image):
    # invalid layer type
    with pytest.raises(TypeError):
        _get_layer(simple_seq_image, 2.5)
    # note that for invalid layer index or name the underlying 
    # keras get_layer() method raises the appropriate exceptions


# TODO: parametrize with different models
def test_autoget_layer_image(simple_seq_image):
    l = _autoget_layer_image(simple_seq_image)
    assert l.name == 'layer2'


# TODO: parametrize with different models
def test_autoget_layer_text():
    pass


def test_autoget_layer_invalid():
    # layer not found
    with pytest.raises(ValueError):
        _search_activation_layer(
            Sequential(),  # a model with no layers
            _backward_layers,
            _is_suitable_image_layer,
        )


# TODO: _search_activation_layer with text layer search


def test_validate_doc(simple_seq_image):
    # valid
    _validate_doc(simple_seq_image, np.zeros((1, 32, 32, 1)))
    # wrong type
    with pytest.raises(TypeError):
        _validate_doc(simple_seq_image, 10)
    # batch has more than one sample
    with pytest.raises(ValueError):
        _validate_doc(simple_seq_image, np.zeros((3, 32, 32, 1)))
    # incorrect dimensions (missing batch)
    with pytest.raises(ValueError):
        _validate_doc(simple_seq_image, np.zeros((32, 32, 1)))


def test_validate_doc_2d():
    # model with custom (rank 2/3, sequence) input shape
    model = Sequential([Dense(1, input_shape=(2, 3))])
    # not matching shape
    with pytest.raises(ValueError):
        _validate_doc(model, np.zeros((1, 5, 3)))


# TODO: test validate doc for text

def test_validate_doc_text(simple_seq_text):
    _validate_doc(simple_seq_text, np.zeros((1, 20)))


# TODO: test validate tokens

def test_validate_tokens():
    _validate_tokens(np.zeros((1, 3)), ['a', 'b', 'c'])
    _validate_tokens(np.zeros((2, 2)), [['a', 'b'], ['c', 'd']])


def test_validate_tokens_invalid():
    with pytest.raises(TypeError):
        # should be in a list
        _validate_tokens(np.zeros((1, 1)), 'a')
    with pytest.raises(ValueError):
        # empty list
        _validate_tokens(np.zeros((1, 1)), [])
    with pytest.raises(ValueError):
        # single list but multiple samples in batch
        _validate_tokens(np.zeros((3, 2)), ['a', 'b'])

    # list doesn't contain strings
    with pytest.raises(TypeError):
        _validate_tokens(np.zeros((1, 1)), [0])
    with pytest.raises(TypeError):
        _validate_tokens(np.zeros((1, 1)), [[0]])

    with pytest.raises(ValueError):
        # not enough samples in batched list
        _validate_tokens(np.zeros((3, 1)), np.array([['a'], ['b']]))
    with pytest.raises(ValueError):
        # tokens lengths vary
        _validate_tokens(np.zeros((2, 2)), [['a', 'b'], ['c']])
    with pytest.raises(ValueError):
        # tokens sample lengths do not match
        _validate_tokens(np.zeros((1, 1)), ['a', 'b'])


<<<<<<< HEAD

def test_explain_prediction_score(simple_seq_image, dummy_image):
    expl = eli5.explain_prediction(simple_seq_image,
                                   np.zeros((1, 32, 32, 1)),
                                   image=dummy_image)
=======
def test_explain_prediction_score(simple_seq):
    expl = explain_prediction(simple_seq, np.zeros((1, 32, 32, 1)))
>>>>>>> 2bb7ba59
    assert expl.targets[0].score is not None
    assert expl.targets[0].proba is None


@pytest.fixture(scope='module')
def differentiable_model():
    inpt = Input(shape=(1,))
    op = Lambda(lambda x: x)(inpt)  # identity function
    model = Model(inpt, op)
    model.summary()
    return model


@pytest.fixture(scope='module')
def nondifferentiable_model():
    inpt = Input(shape=(1,))
    op = Lambda(lambda x: K.constant(0) if x == 0
        else K.constant(1))(inpt) # piecewise function
    model = Model(inpt, op)
    model.summary()
    return model


def test_calc_gradient(differentiable_model):
    _calc_gradient(differentiable_model.output,
        [differentiable_model.input])


def test_calc_gradient_nondifferentiable(nondifferentiable_model):
    with pytest.raises(ValueError):
        grads = _calc_gradient(nondifferentiable_model.output,
            [nondifferentiable_model.input])<|MERGE_RESOLUTION|>--- conflicted
+++ resolved
@@ -204,16 +204,8 @@
         _validate_tokens(np.zeros((1, 1)), ['a', 'b'])
 
 
-<<<<<<< HEAD
-
 def test_explain_prediction_score(simple_seq_image, dummy_image):
-    expl = eli5.explain_prediction(simple_seq_image,
-                                   np.zeros((1, 32, 32, 1)),
-                                   image=dummy_image)
-=======
-def test_explain_prediction_score(simple_seq):
-    expl = explain_prediction(simple_seq, np.zeros((1, 32, 32, 1)))
->>>>>>> 2bb7ba59
+    expl = eli5.explain_prediction(simple_seq_image, np.zeros((1, 32, 32, 1)))
     assert expl.targets[0].score is not None
     assert expl.targets[0].proba is None
 
