--- conflicted
+++ resolved
@@ -8,10 +8,6 @@
 from hypothesis import strategies as st
 from hypothesis.extra import numpy as np_st
 from sklearn.base import BaseEstimator, TransformerMixin
-<<<<<<< HEAD
-from sklearn.feature_selection import SelectPercentile, SelectKBest
-from sklearn.feature_extraction.text import TfidfTransformer
-=======
 from sklearn.feature_selection import (
     SelectPercentile,
     SelectKBest,
@@ -29,7 +25,7 @@
     RandomizedLogisticRegression,
     RandomizedLasso,  # TODO: add tests and document
 )
->>>>>>> 8b42010c
+from sklearn.feature_extraction.text import TfidfTransformer
 from sklearn.pipeline import FeatureUnion
 from sklearn.decomposition import (  # type: ignore
     LatentDirichletAllocation,
@@ -52,18 +48,22 @@
 
 
 def selection_score_func(X, y):
-<<<<<<< HEAD
     return np.arange(X.shape[1])
-=======
-    return np.array([1, 2, 3, 4])
->>>>>>> 8b42010c
 
 
 @pytest.mark.parametrize('transformer,expected', [
     (MyFeatureExtractor(), ['f1', 'f2', 'f3']),
-<<<<<<< HEAD
     (SelectKBest(selection_score_func, k=1), ['x3']),
     (SelectKBest(selection_score_func, k=2), ['x2', 'x3']),
+    (VarianceThreshold(0.0), ['x0', 'x1', 'x2', 'x3']),
+    (VarianceThreshold(1.0), ['x2']),
+    (GenericUnivariateSelect(), ['x2']),
+    (GenericUnivariateSelect(mode='k_best', param=2), ['x2', 'x3']),
+    (SelectFromModel(LogisticRegression('l1', C=0.01, random_state=42)),
+     ['x0', 'x2']),
+    (RFE(LogisticRegression(random_state=42), 2), ['x1', 'x3']),
+    (RFECV(LogisticRegression(random_state=42)), ['x0', 'x1', 'x2', 'x3']),
+    (RandomizedLogisticRegression(random_state=42), ['x1', 'x2', 'x3']),
     (FeatureUnion([('k', SelectKBest(selection_score_func, k=2)),
                    ('p', SelectPercentile(selection_score_func, 25))]),
      ['k:x2', 'k:x3', 'p:x3']),
@@ -74,32 +74,10 @@
     (TfidfTransformer(),
      [r'TFIDF\(x0\*.+\)', r'TFIDF\(x1\*.+\)', r'TFIDF\(x2\*.+\)',
       r'TFIDF\(x3\*.+\)', ]),
-=======
-    (SelectKBest(selection_score_func, k=1),
-     ['<NAME3>']),
-    (SelectKBest(selection_score_func, k=2),
-     ['<NAME2>', '<NAME3>']),
-    (FeatureUnion([('k', SelectKBest(selection_score_func, k=2)),
-                   ('p', SelectPercentile(selection_score_func, 30))]),
-     ['k:<NAME2>', 'k:<NAME3>', 'p:<NAME3>']),
-    (VarianceThreshold(0.0), ['<NAME0>', '<NAME1>', '<NAME2>', '<NAME3>']),
-    (VarianceThreshold(1.0), ['<NAME2>']),
-    (GenericUnivariateSelect(), ['<NAME2>']),
-    (GenericUnivariateSelect(mode='k_best', param=2), ['<NAME2>', '<NAME3>']),
-    (SelectFromModel(LogisticRegression('l1', C=0.01, random_state=42)),
-     ['<NAME0>', '<NAME2>']),
-    (RFE(LogisticRegression(random_state=42), 2),
-     ['<NAME1>', '<NAME3>']),
-    (RFECV(LogisticRegression(random_state=42)),
-     ['<NAME0>', '<NAME1>', '<NAME2>', '<NAME3>']),
-    (RandomizedLogisticRegression(random_state=42),
-     ['<NAME1>', '<NAME2>', '<NAME3>']),
->>>>>>> 8b42010c
 ])
 def test_transform_feature_names_match(transformer, expected, iris_train):
     X, y, _, _ = iris_train
     transformer.fit(X, y)
-<<<<<<< HEAD
     actual = transform_feature_names(transformer)
     assert len(actual) == len(expected)
     for expected_name, actual_name in zip(expected, actual):
@@ -118,19 +96,11 @@
 def test_transform_feature_names_in_names(transformer, iris_train):
     X, y, _, _ = iris_train
     transformer.fit(X, y)
-    specified = transform_feature_names(transformer,
-                                        ['<NAME0>', '<NAME1>', '<NAME2>',
-                                         '<NAME3>'])
+    specified = transform_feature_names(
+        transformer,
+        ['<NAME0>', '<NAME1>', '<NAME2>', '<NAME3>'])
     # ensure that the subtitution below does something
     assert any('<NAME' in name for name in specified)
-=======
-    # Test in_names being provided
-    res = transform_feature_names(
-        transformer, ['<NAME0>', '<NAME1>', '<NAME2>', '<NAME3>']
-    )
-    assert res == expected
-    # Test in_names being None
->>>>>>> 8b42010c
     expected_default_names = [re.sub('<NAME([0-9]+)>', r'x\1', name)
                               for name in specified]
     assert transform_feature_names(transformer, None) == expected_default_names
