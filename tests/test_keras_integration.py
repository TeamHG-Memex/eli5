# -*- coding: utf-8 -*-
"""Test integration of Grad-CAM explanation and image formatter for Keras."""
from __future__ import print_function

import pytest

keras = pytest.importorskip('keras')
PIL = pytest.importorskip('PIL')
matplotlib = pytest.importorskip('matplotlib')
IPython = pytest.importorskip('IPython')

import numpy as np
from PIL import Image
from keras.applications import (
    mobilenet_v2
)
from keras.models import Sequential

import eli5
from eli5.base import Explanation
from eli5 import format_as_image
from eli5.formatters.image import (
    expand_heatmap,
    _normalize_heatmap,
)
from .utils_image import assert_pixel_by_pixel_equal


imagenet_cat_idx = 282


@pytest.fixture(scope='module')
def keras_clf():
    # This is a small classifier (~14 MB, ~3.5 million weights).
    # On first run weights are downloaded automatically and cached.
    # See https://keras.io/applications/
    clf = mobilenet_v2.MobileNetV2(alpha=1.0, include_top=True, weights='imagenet', classes=1000)
    print('Summary of classifier:')
    clf.summary()
    return clf


@pytest.fixture(scope='module')
def cat_dog_image():
    # Note that 'jpg' images can have RGB data
    # which is fine in the case of this model (requires three channels)
    img_path = 'tests/images/cat_dog.jpg'
    im = keras.preprocessing.image.load_img(img_path, target_size=(224, 224))
    doc = keras.preprocessing.image.img_to_array(im)
    doc = np.expand_dims(doc, axis=0)  # add batch size
    mobilenet_v2.preprocess_input(doc)  # because our classifier is mobilenet_v2
    # re-load from array because we did some preprocessing
    im = keras.preprocessing.image.array_to_img(doc[0])
    return doc, im


def assert_good_external_format(expl, overlay):
    """
    Check properties of the formatted heatmap over the original image,
    using external properties of the image,
    such as dimensions, mode, type.
    """
    original = expl.image
    # check external properties
    assert isinstance(overlay, Image.Image)
    assert overlay.width == original.width
    assert overlay.height == original.height
    assert overlay.mode == 'RGBA'


def assert_attention_over_area(expl, area):
    """
    Check that the explanation 'expl' lights up the most over 'area', 
    a tuple of (x1, x2, y1, y2), starting and ending points of the bounding rectangle
    in the original image.
    We make two assumptions in this test:
    1. The model can classify the example image correctly.
    2. The area specified by the tester over the example image covers the predicted class correctly.
    """
    image = expl.image
    heatmap = expl.targets[0].heatmap

    # fit heatmap over image
    heatmap = _normalize_heatmap(heatmap)
    heatmap = expand_heatmap(heatmap, image, Image.LANCZOS)
    heatmap = np.array(heatmap)

    # get a slice of the area
    x1, x2, y1, y2 = area
    crop = heatmap[y1:y2, x1:x2] # row-first ordering
    # TODO: instead of hard-coding the height and width offsets
    # it might be a better idea to use percentages
    # this makes the tests independent of any resizing done on the image
    # and the heatmap doesn't have to be resized
    # however, it might be harder for the user to determine percentages

    # check intensity
    total_intensity = np.sum(heatmap)
    crop_intensity = np.sum(crop)
    p = total_intensity / 100 # -> 1% of total_intensity
    crop_p = crop_intensity / p # -> intensity %
    n = 40 # at least n% (need to experiment with this number)
    assert n < crop_p

    # Alternatively, check that the intensity over area
    # is greater than all other intensity:
    # remaining_intensity = total_intensity - intensity
    # assert remaining_intensity < total_intensity


# area = (x1, x2, y1, y2)
@pytest.mark.parametrize('area, targets', [
    ((54, 170, 2, 100), None), # focus on the dog (pick top prediction)
    ((44, 180, 130, 212), [imagenet_cat_idx]), # focus on the cat (supply prediction)
])
def test_image_classification(keras_clf, cat_dog_image, area, targets):
    doc, image = cat_dog_image
    # check explanation
    res = eli5.explain_prediction(keras_clf, doc, image=image, targets=targets)
    assert_attention_over_area(res, area)

    # check formatting
    res.image = res.image.convert('RGBA')  # explicitly normalize
    overlay = format_as_image(res)
    # import matplotlib.pyplot as plt; plt.imshow(overlay); plt.show()
    assert_good_external_format(res, overlay)

    # check show function with image auto-conversion
    show_overlay = eli5.show_prediction(keras_clf, doc, targets=targets)

    assert_pixel_by_pixel_equal(overlay, show_overlay)


@pytest.fixture(scope="function")
def show_nodeps(request):
    # register tear down
    old_format_as_image = eli5.ipython.format_as_image
    def fin():
        # tear down
        eli5.ipython.format_as_image = old_format_as_image
    request.addfinalizer(fin)

    # set up
    eli5.ipython.format_as_image = ImportError('mock test')

    # object return
    yield eli5.show_prediction


def test_show_prediction_nodeps(show_nodeps, keras_clf, cat_dog_image):
    doc, image = cat_dog_image
<<<<<<< HEAD
    with pytest.warns(UserWarning):
        expl = show_nodeps(keras_clf, doc, image=image)
    assert isinstance(expl, Explanation)


# TODO: test no relu and counterfactual explanations
=======
    with pytest.warns(UserWarning) as rec:
        expl = show_nodeps(keras_clf, doc)
    assert 'dependencies' in str(rec[-1].message)
    assert isinstance(expl, Explanation)


def test_explain_prediction_not_supported():
    res = eli5.explain_prediction(Sequential(), np.zeros((0,)))
    assert 'supported' in res.error
>>>>>>> 2bb7ba59
<|MERGE_RESOLUTION|>--- conflicted
+++ resolved
@@ -131,6 +131,9 @@
     assert_pixel_by_pixel_equal(overlay, show_overlay)
 
 
+# TODO: test no relu and counterfactual explanations
+
+
 @pytest.fixture(scope="function")
 def show_nodeps(request):
     # register tear down
@@ -149,14 +152,6 @@
 
 def test_show_prediction_nodeps(show_nodeps, keras_clf, cat_dog_image):
     doc, image = cat_dog_image
-<<<<<<< HEAD
-    with pytest.warns(UserWarning):
-        expl = show_nodeps(keras_clf, doc, image=image)
-    assert isinstance(expl, Explanation)
-
-
-# TODO: test no relu and counterfactual explanations
-=======
     with pytest.warns(UserWarning) as rec:
         expl = show_nodeps(keras_clf, doc)
     assert 'dependencies' in str(rec[-1].message)
@@ -165,5 +160,4 @@
 
 def test_explain_prediction_not_supported():
     res = eli5.explain_prediction(Sequential(), np.zeros((0,)))
-    assert 'supported' in res.error
->>>>>>> 2bb7ba59
+    assert 'supported' in res.error