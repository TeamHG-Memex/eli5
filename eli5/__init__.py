# -*- coding: utf-8 -*-
from __future__ import absolute_import

__version__ = '0.8.2'

from .formatters import (
    format_as_html,
    format_html_styles,
    format_as_text,
    format_as_dict,
)
from .explain import explain_weights, explain_prediction
from .sklearn import explain_weights_sklearn, explain_prediction_sklearn
from .transform import transform_feature_names


try:
    from .ipython import show_weights, show_prediction
except ImportError:
    pass  # IPython is not installed


try:
    from .formatters.as_dataframe import (
        explain_weights_df, explain_weights_dfs,
        explain_prediction_df, explain_prediction_dfs,
        format_as_dataframe, format_as_dataframes,
    )
except ImportError:
    pass  # pandas not available


try:
    from .lightning import (
        explain_prediction_lightning,
        explain_weights_lightning
    )
except ImportError as e:
    # lightning is not available
    pass


try:
    from .sklearn_crfsuite import (
        explain_weights_sklearn_crfsuite
    )
except ImportError as e:
    # sklearn-crfsuite is not available
    pass


try:
    from .xgboost import (
        explain_weights_xgboost,
        explain_prediction_xgboost
    )
except ImportError:
    # xgboost is not available
    pass
except Exception as e:
    if e.__class__.__name__ == 'XGBoostLibraryNotFound':
        # improperly installed xgboost
        pass
    else:
        raise

try:
    from .lightgbm import (
        explain_weights_lightgbm,
        explain_prediction_lightgbm
    )
except ImportError:
    # lightgbm is not available
    pass

try:
    from .catboost import (
        explain_weights_catboost
    )
except ImportError:
<<<<<<< HEAD
    #catboost is not available
    pass
    
=======
    #catboost is not available
>>>>>>> 7546c539
<|MERGE_RESOLUTION|>--- conflicted
+++ resolved
@@ -78,10 +78,6 @@
         explain_weights_catboost
     )
 except ImportError:
-<<<<<<< HEAD
     #catboost is not available
     pass
-    
-=======
-    #catboost is not available
->>>>>>> 7546c539
+    