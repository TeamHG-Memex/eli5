--- conflicted
+++ resolved
@@ -5,14 +5,18 @@
 non-default options for a decomposition transformer (such as PCA).
 """
 
+import itertools
+import operator
+
 import numpy as np  # type: ignore
+from scipy import sparse
+import six  # type: ignore
 from sklearn.pipeline import Pipeline, FeatureUnion  # type: ignore
 from sklearn.feature_selection.base import SelectorMixin  # type: ignore
-<<<<<<< HEAD
-import itertools
-import operator
-from scipy import sparse
-import six  # type: ignore
+from sklearn.linear_model import (  # type: ignore
+    RandomizedLogisticRegression,
+    RandomizedLasso,
+)
 from sklearn.feature_extraction.text import TfidfTransformer  # type: ignore
 from sklearn.decomposition import (  # type: ignore
     PCA,
@@ -27,12 +31,6 @@
     DictionaryLearning,
     MiniBatchDictionaryLearning,
     LatentDirichletAllocation)
-=======
-from sklearn.linear_model import (  # type: ignore
-    RandomizedLogisticRegression,
-    RandomizedLasso,
-)
->>>>>>> 8b42010c
 
 from eli5.transform import transform_feature_names
 from eli5.sklearn.utils import get_feature_names as _get_feature_names
