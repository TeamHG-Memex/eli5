
from __future__ import absolute_import, division

import numpy as np  # type: ignore
<<<<<<< HEAD
import catboost  # type: ignore
=======
import catboost # type: ignore
>>>>>>> eddcfaee

from eli5.explain import explain_weights
from eli5._feature_importances import get_feature_importance_explanation

DESCRIPTION_CATBOOST = """
CatBoost feature importances; values are numbers 0 <= x <= 1;
all values sum to 1.
"""


@explain_weights.register(catboost.CatBoost)
@explain_weights.register(catboost.CatBoostClassifier)
@explain_weights.register(catboost.CatBoostRegressor)
def explain_weights_catboost(catb,
                             top=20,
                             importance_type='PredictionValuesChange',
                             prettified=True,
                             feature_names=None,
                             pool=None
                             ):
    """
    Return an explanation of an CatBoost estimator (CatBoostClassifier, CatBoost, CatBoostRegressor)
    as feature importances.

    See :func:`eli5.explain_weights` for description of
    ``top``, ``feature_names``,
    ``feature_re`` and ``feature_filter`` parameters.

    ``target_names`` and ``targets`` parameters are ignored.

    Parameters
    ----------
    importance_type : str, optional
        A way to get feature importance. Possible values are:
        - 'PredictionValuesChange' - The individual importance values for each of the input features.
          (default)
        - 'LossFunctionChange' - The individual importance values for each of the input features for ranking metrics (requires training data to be passed  or a similar dataset with Pool)

    prettified : bool, optional
        A way to get the feature names from the columns and display it against the feature importance
        - 'True' - return list of tuples on get_feature_importance on catboost objects along with the column names. (default)
        - 'False' - return list numbers on get_feature_importance on catboost objects.

    pool : catboost.Pool, optional
        To be passed if explain_weights_catboost has importance_type set to "LossFunctionChange".
        The catboost feature_importances_ uses the Pool datatype to calculate the parameter for the specific importance_type.

    """
    is_regression = _check_catboost_args(catb)
    catb_feature_names = catb.feature_names_
    coef = _catb_feature_importance(catb, importance_type=importance_type, pool=pool)
    #vec is only added since it is a positional argument in get feature_importance_explanation and cannot 
    #be made into a keyword argument since it is followed by a positional argument.
    vec = None
    return get_feature_importance_explanation(catb, vec, coef,
                                              feature_names=feature_names,
                                              estimator_feature_names=catb_feature_names,
                                              feature_filter=None,
                                              feature_re=None,
                                              top=top,
                                              description=DESCRIPTION_CATBOOST,
                                              is_regression=is_regression,
                                              num_features=coef.shape[-1]
                                              )


def _check_catboost_args(catb):
    return isinstance(catb, catboost.CatBoostRegressor)


def _catb_feature_importance(catb, importance_type, pool=None):
    if importance_type == "PredictionValuesChange":
        fs = catb.get_feature_importance(type=importance_type)
    elif importance_type == "LossFunctionChange":
        if isinstance(pool, catboost.Pool):
            fs = catb.get_feature_importance(data=pool, type=importance_type)
        else:
            raise ValueError(
                'importance_type: "LossFunctionChange" requires catboost.Pool datatype to be passed with parameter pool to calculate metric. Either no datatype or invalid datatype was passed'
            )
    else:
        raise ValueError(
            'Only two importance_type "PredictionValuesChange" and "LossFunctionChange" are supported. Invalid Parameter {} for importance_type'.format(importance_type))
    all_features = np.array(fs, dtype=np.float32)
    return all_features/all_features.sum()<|MERGE_RESOLUTION|>--- conflicted
+++ resolved
@@ -2,11 +2,7 @@
 from __future__ import absolute_import, division
 
 import numpy as np  # type: ignore
-<<<<<<< HEAD
-import catboost  # type: ignore
-=======
 import catboost # type: ignore
->>>>>>> eddcfaee
 
 from eli5.explain import explain_weights
 from eli5._feature_importances import get_feature_importance_explanation
