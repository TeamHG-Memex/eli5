# -*- coding: utf-8 -*-
from __future__ import absolute_import
<<<<<<< HEAD
from typing import Union, Optional, Callable, List, Tuple, Generator, TYPE_CHECKING
=======
from typing import Union, Optional, Callable, Tuple, List, TYPE_CHECKING
>>>>>>> c4eb0396
if TYPE_CHECKING:
    import PIL # type: ignore

import numpy as np # type: ignore
import keras # type: ignore
import keras.backend as K # type: ignore
from keras.models import Model # type: ignore
from keras.layers import Layer # type: ignore

from eli5.base import (
    Explanation, 
    TargetExplanation, 
)
from eli5.explain import explain_prediction
from eli5.nn.gradcam import (
    gradcam_heatmap,
    DESCRIPTION_GRADCAM,
    _validate_targets,
    _validate_classification_target,
)
from eli5.nn.text import (
    gradcam_text_spans,
    _get_temporal_length,
)
from .gradcam import (
    gradcam_backend_keras,
)


# note that keras.models.Sequential subclasses keras.models.Model
@explain_prediction.register(Model)
def explain_prediction_keras(model, # type: Model
                             doc, # type: np.ndarray
<<<<<<< HEAD
                             targets=None, # type: Optional[list]
                             layer=None, # type: Optional[Union[int, str, Layer]]
                             relu=True, # type: bool
                             counterfactual=False, # type: bool
                             image=None,
                             tokens=None,
                             pad_value=None,
                             padding='post',
                             interpolation_kind='linear',
=======
                             image=None, # type: Optional['PIL.Image.Image']
                             target_names=None,
                             targets=None, # type: Optional[list]
                             layer=None, # type: Optional[Union[int, str, Layer]]
>>>>>>> c4eb0396
                             ):
    # type: (...) -> Explanation
    """
    Explain the prediction of a Keras classifier with the Grad-CAM technique.
    
    # TODO: explain Grad-CAM

    We explicitly assume that the model's task is classification, i.e. final output is class scores.
    
    :param keras.models.Model model:
        Instance of a Keras neural network model, 
        whose predictions are to be explained.


        :raises ValueError: if ``model`` can not be differentiated.

    :param numpy.ndarray doc:
        An input image as a tensor to ``model``, 
        from which prediction will be done and explained.

        Currently only numpy arrays are supported.
        Also the only data format supported is "channels last".

        The tensor must be of suitable shape for the ``model``. 

        For example, some models require input images to be 
        rank 4 in format `(batch_size, dims, ..., channels)` (channels last)
        or `(batch_size, channels, dims, ...)` (channels first), 
        where `dims` is usually in order `height, width`
        and `batch_size` is 1 for a single image.

        Check ``model.input_shape`` to confirm the required dimensions of the input tensor.


        :raises TypeError: if ``doc`` is not a numpy array.
        :raises ValueError: if ``doc`` shape does not match.

<<<<<<< HEAD
=======

    :param image:
        Pillow image over which to overlay the heatmap.

        Corresponds to the input ``doc``.
        
        Must have mode 'RGBA'.
    :type image: PIL.Image.Image, optional


    :param target_names:         
        *Not Implemented*.
        Names for classes in the final output layer.
    :type target_names: list, optional

>>>>>>> c4eb0396
    :param targets:
        Prediction ID's to focus on.

        *Currently only the first prediction from the list is explained*. 
        The list must be length one.

        If None, the model is fed the input ``doc`` and the top prediction 
        is taken as the target automatically.


        :raises ValueError: if ``targets`` is a list with more than one item.
        :raises TypeError: if ``targets`` is not list or None.
        :raises TypeError: if ``targets`` does not contain an integer target.
        :raises ValueError: if integer target is not in the classes that ``model`` predicts.
    :type targets: list[int], optional

    :param layer:
        The activation layer in the model to perform Grad-CAM on:
        a valid keras layer name, layer index, or an instance of a Keras layer.
        
        If None, a suitable layer is attempted to be retrieved. 
        
        For best results, pick a layer that:
            * has spatial or temporal information (conv, recurrent, pool, embedding)
              (not dense layers).
            * shows high level features.
            * has large enough dimensions for resizing over input to work.


        :raises TypeError: if ``layer`` is not None, str, int, or keras.layers.Layer instance.
        :raises ValueError: if suitable layer can not be found.
        :raises ValueError: if differentiation fails with respect to retrieved ``layer``. 
    :type layer: int or str or keras.layers.Layer, optional

    :param relu:
        Whether to apply ReLU on the resulting heatmap.

        Set to `False` to see the "negative" of a class.

        Default is `True`.
    :type relu: bool, optional

    :param counterfactual:
        Whether to negate gradients during the heatmap calculation.
        Useful for highlighting what makes the prediction or class score go down.

        Default is `False`.
    :type counterfactual: bool, optional


    See :func:`eli5.explain_prediction` for more information about the ``model``,
    ``doc``, and ``targets`` parameters.


    Other arguments are passed to concrete implementations
    for image and text explanations.


    Returns
    -------
<<<<<<< HEAD
    expl : eli5.base.Explanation
        An :class:`eli5.base.Explanation` object with the following attributes set (some inside ``targets``)
            * ``heatmap`` a numpy array with the localization map values.
            * ``target`` ID of target class.
            * ``score`` value for predicted class.
    """
    # Note that this function should only do dispatch 
    # and no other processing

    # check that only one of image or tokens is passed
    assert image is None or tokens is None
    if image is not None:
        return explain_prediction_keras_image(model, 
                                              doc,
                                              image=image,
                                              targets=targets, 
                                              layer=layer,
                                              relu=relu,
                                              counterfactual=counterfactual,
                                              )
    elif tokens is not None:
        return explain_prediction_keras_text(model, 
                                             doc, 
                                             tokens=tokens,
                                             pad_value=pad_value,
                                             padding=padding,
                                             interpolation_kind=interpolation_kind,
                                             targets=targets,
                                             layer=layer,
                                             relu=relu,
                                             counterfactual=counterfactual,
                                             )
    else:
        return explain_prediction_keras_not_supported(model, doc)


def explain_prediction_keras_not_supported(model, doc):
    """
    Can not do an explanation based on the passed arguments.
    Did you pass either "image" or "tokens"?
    """
    return Explanation(
        model.name,
        error='model "{}" is not supported, '
              'missing "image" or "tokens" argument.'.format(model.name),
    )
    # TODO (open issue): implement 'other'/differentiable network type explanations


def explain_prediction_keras_image(model,
                                   doc,
                                   image=None, # type: Optional['PIL.Image.Image']
                                   targets=None,
                                   layer=None,
                                   relu=True,
                                   counterfactual=False,
                                   ):
    """
    Explain an image-based model, highlighting what contributed in the image.

    See :func:`eli5.keras.explain_prediction.explain_prediction_keras` 
    for a description of ``targets``, ``layer``, ``relu``, and ``counterfactual`` parameters.

    :param image:
        Pillow image over which to overlay the heatmap.

        Corresponds to the input ``doc``.

        Must have mode 'RGBA'.
    :type image: PIL.Image.Image, optional

    Returns
    -------
    expl : eli5.base.Explanation
        An :class:`eli5.base.Explanation` object containing the following additional attributes
            * ``image`` the original Pillow image with mode RGBA.
            * ``heatmap`` rank 2 (2D) numpy array.
    """
    # TODO (open issue): support taking images that are not 'RGBA' -> 'RGB' 
    # as well (happens with keras load_img)
    # and grayscale too
    assert image is not None
    _validate_doc(model, doc)
    if targets is not None:
        _validate_targets(targets)
        _validate_classification_target(targets[0], model.output_shape)

    if layer is not None:
        activation_layer = _get_layer(model, layer)
    else:
        activation_layer = _search_activation_layer(model,
                                                    _backward_layers,
                                                    _is_suitable_image_layer,
                                                    )

    vals = gradcam_backend_keras(model, doc, targets, activation_layer)
    activations, grads, predicted_idx, predicted_val = vals
    heatmap = gradcam_heatmap(activations,
                              grads,
                              relu=relu,
                              counterfactual=counterfactual,
                              )
    # take from batch
    predicted_idx, = predicted_idx
    predicted_val, = predicted_val
    heatmap, = heatmap

    # TODO (open issue): image padding cut off. pass 2-tuple?
=======
    expl : :class:`eli5.base.Explanation`
        An :class:`eli5.base.Explanation` object with the following attributes:
            * ``image`` a Pillow image with mode RGBA.
            * ``targets`` a list of :class:`eli5.base.TargetExplanation` objects \
                for each target. Currently only 1 target is supported.

        The :class:`eli5.base.TargetExplanation` objects will have the following attributes:
            * ``heatmap`` a rank 2 numpy array with floats in interval [0, 1] \
                with the localization map values.
            * ``target`` ID of target class.
            * ``score`` value for predicted class.
    """
    assert image is not None
    _validate_doc(estimator, doc)
    activation_layer = _get_activation_layer(estimator, layer)
    
    # TODO: maybe do the sum / loss calculation in this function and pass it to gradcam.
    # This would be consistent with what is done in
    # https://github.com/ramprs/grad-cam/blob/master/misc/utils.lua
    # and https://github.com/ramprs/grad-cam/blob/master/classification.lua
    values = gradcam_backend(estimator, doc, targets, activation_layer)
    weights, activations, grads, predicted_idx, predicted_val = values
    heatmap = gradcam(weights, activations)

>>>>>>> c4eb0396
    return Explanation(
        model.name,
        description=DESCRIPTION_GRADCAM,
        error='',
        method='Grad-CAM',
        image=image, # RGBA Pillow image
        # PR FIXME: Would be good to include retrieved layer as an attribute
        targets=[TargetExplanation(
            predicted_idx,
            score=predicted_val, # for now we keep the prediction in the .score field (not .proba)
            heatmap=heatmap, # 2D numpy array
        )],
        is_regression=False, # might be relevant later when explaining for regression tasks
    )


def explain_prediction_keras_text(model,
                                  doc,
                                  tokens=None, # type: Optional[Union[List[str], np.ndarray]]
                                  pad_value=None, # type: Optional[Union[int, float, str]]
                                  padding='post', # type: str
                                  interpolation_kind='linear', # type: Union[str, int]
                                  targets=None,
                                  layer=None,
                                  relu=True,
                                  counterfactual=False,
                                  ):
    """
    Explain a text-based model, highlighting parts of text that contributed to the prediction.

    In the case of binary classification, this highlights what makes the output go up.

    See :func:`eli5.keras.explain_prediction.explain_prediction_keras` for description of ``targets``, 
    ``layer``, ``relu``, and ``counterfactual`` parameters.

    :param tokens:
        Tokens that correspond to ``doc``.
        With padding if ``doc`` has padding.

        A Python list or a numpy array of strings. With the same length as ``doc``.
        If ``doc`` has batch size = 1, batch dimension from tokens may be omitted.

        These tokens will be highlighted for text-based explanations.
    :type tokens: list[str], optional

    :param pad_value:
        Character for padding. If given, cuts padding off.

        Either an integer value in ``doc``, or a string token in ``tokens``.

        Do not pass this to see the effect of padding on the prediction
        (explain padding).
    :type pad_value: int or str, optional

    :param padding:
        Padding position, either 'pre' (before sequence)
        or 'post' (after sequence).

        Default: 'post'.

        Padding characters will be cut off from the heatmap and tokens.
    :type padding: str, optional

    :param interpolation_kind:
        scipy interpolation to use when resizing the 1D heatmap array.
        Default: 'linear'.
    :type interpolation_kind: str or int, optional

    Returns
    -------
    expl : eli5.base.Explanation
        An :class:`eli5.base.Explanation` object containing the following additional attributes
            * ``weighted_spans`` a :class:`eli5.base.WeightedSpans` object
                with weights for parts of text to be highlighted.
            * ``heatmap`` rank 1 (1D) numpy array.
    """
    # TODO (open issue): implement document vectorizer
    #  :param document:
    #    Full text document for highlighting. 
    #    Not tokenized and without padding.
    # :type document: str, optional
    assert tokens is not None
    _validate_doc(model, doc)  # should validate that doc is 2D array (temporal/series data?)
    _validate_tokens(doc, tokens)
    tokens = _unbatch_tokens(tokens)
    if targets is not None:
      _validate_targets(targets)
      _validate_classification_target(targets[0], model.output_shape)

    if layer is not None:
        activation_layer = _get_layer(model, layer)
    else:
        activation_layer = _search_activation_layer(model,
                                                    _forward_layers,
                                                    _is_suitable_text_layer,
                                                    )

    vals = gradcam_backend_keras(model, doc, targets, activation_layer)
    activations, grads, predicted_idx, predicted_val = vals
    heatmap = gradcam_heatmap(activations,
                              grads,
                              relu=relu,
                              counterfactual=counterfactual,
                              )
    # take from batch
    predicted_idx, = predicted_idx
    predicted_val, = predicted_val
    heatmap, = heatmap
    text_vals = gradcam_text_spans(heatmap,
                                   tokens,
                                   doc,
                                   pad_value=pad_value,
                                   padding=padding,
                                   interpolation_kind=interpolation_kind,
                                   )
    tokens, heatmap, weighted_spans = text_vals

    return Explanation(
        model.name,
        description=DESCRIPTION_GRADCAM,
        error='',
        method='Grad-CAM',
        targets=[TargetExplanation(
            predicted_idx,
            weighted_spans=weighted_spans,
            score=predicted_val,
            heatmap=heatmap, # 1D numpy array
        )],
        is_regression=False, # might be relevant later when explaining for regression tasks
        highlight_spaces=None, # might be relevant later when explaining text models
        # TODO: 'preserve_density' argument for char-based highlighting
    )


# There is a problem with repeated arguments to the explain_prediction_keras* functions
# Some arguments are shared, some are unique to each "concrete" explain_prediction*
# An attempt was to make use of **kwargs
# But it led to statements like arg = kwargs.get('arg', None)
# When making changes to argument lists, watch the following:
# * What arguments the "dispatcher" takes?
# * With what arguments the "dispatcher" calls the "concrete" functions?
# * What arguments the "concrete" functions take?
# * Do default values for repeated arguments match?
# If you have a better solution, send a PR / open an issue on GitHub.


def _get_layer(model, layer): 
    # type: (Model, Union[int, str, Layer]) -> Layer
    """ 
    Wrapper around ``model.get_layer()`` for int, str, or Layer argument``.
    Return a keras Layer instance.
    """
    # currently we don't do any validation on the retrieved layer
    if isinstance(layer, Layer):
        return layer
    elif isinstance(layer, int):
        # keras.get_layer() performs a bottom-up horizontal graph traversal
        # the function raises ValueError if the layer index / name specified is not found
        return model.get_layer(index=layer)
    elif isinstance(layer, str):
        return model.get_layer(name=layer)
    else:
        raise TypeError('Invalid layer (must be str, int, or keras.layers.Layer): %s' % layer)


def _search_activation_layer(model, # type: Model
                             layers_generator, # type: Callable[[Model], Generator[Layer, None, None]]
                             layer_condition, # type: Callable[[Model, Layer], bool]
    ):
    # type: (...) -> Layer
    """
    Search for a layer in ``model``, iterating through layers in the order specified by
    ``layers_generator``, returning the first layer that matches ``layer_condition``.
    """
    # TODO: separate search for image and text - best-results based, not just simple lsearch
    # linear search in reverse through the flattened layers
    for layer in layers_generator(model):
        if layer_condition(model, layer):
            # linear search succeeded
            return layer
    # linear search ended with no results
    raise ValueError('Could not find a suitable target layer automatically.')        


def _forward_layers(model):
    # type: (Model) -> Generator[Layer, None, None]
    """Return layers going from input to output."""
    return (model.get_layer(index=i) for i in range(0, len(model.layers), 1))


def _backward_layers(model):
    # type: (Model) -> Generator[Layer, None, None]
    """Return layers going from output to input (backwards)."""
    return (model.get_layer(index=i) for i in range(len(model.layers)-1, -1, -1))


def _is_suitable_image_layer(model, layer):
    # type: (Model, Layer) -> bool
    """Check whether the layer ``layer`` matches what is required
    by ``model`` to do Grad-CAM on ``layer``, for image-based models.

    Matching Criteria:
    * Rank of the layer's output tensor.
    """
    # TODO: experiment with this, using many models and images, to find what works best
    # Some ideas: 
    # check layer type, i.e.: isinstance(l, keras.layers.Conv2D)
    # check layer name
    # input wrpt output

    # a check that asks "can we resize this activation layer over the image?"
    rank = len(layer.output_shape)
    required_rank = len(model.input_shape)
    return rank == required_rank


def _is_suitable_text_layer(model, layer):
    # type: (Model, Layer) -> bool
    """Check whether ``layer`` is suitable for
    ``model`` to do Grad-CAM on, for text-based models.
    """
    # check the type
    # FIXME: this is not an exhaustive list
    # FIXME: optimisation - this tuple is defined on each call
    desired_layers = (keras.layers.Conv1D,
                      keras.layers.RNN,
                      keras.layers.LSTM,
                      keras.layers.GRU, # TODO: test this
                      keras.layers.Embedding,
                      keras.layers.MaxPooling1D,
                      keras.layers.AveragePooling1D,
    )
    return isinstance(layer, desired_layers) 


def _search_layer_image(model):
    raise NotImplementedError


def _search_layer_text(model):
    raise NotImplementedError


def _validate_doc(model, doc):
    # type: (Model, np.ndarray) -> None
    """
    Check that the input ``doc`` is suitable for ``model``.
    """
    # TODO: (open issue) be able to take Tensorflow or backend tensors
    if not isinstance(doc, np.ndarray):
        raise TypeError('"doc" must be an instace of numpy.ndarray. ' 
                        'Got: {}'.format(doc))
    doc_sh = doc.shape
    batch_size = doc_sh[0]

    # check maching dims
    # TODO: might want to delegate this validation to keras itself?
    input_sh = model.input_shape
    if not _eq_shapes(input_sh, doc_sh):
        raise ValueError('"doc" must have shape: {}. '
                         'Got: {}'.format(input_sh, doc_sh))

    # check that batch=1 (batch greater than 1 is currently not supported)
    if batch_size != 1:
        raise ValueError('"doc" batch size must be 1. '
                         'Got doc with batch size: %d' % batch_size)


def _eq_shapes(required, other):
    # type: (Tuple[int], Tuple[int]) -> bool
    """
    Check that ``other`` shape satisfies shape of ``required``.

    For example::
        _eq_shapes((None, 20), (1, 20)) # -> True
    """
    if len(required) != len(other):
        # short circuit based on length
        return False
    matching = [(d1 == d2) # check that same number of dims 
            if (d1 is not None) # if required takes a specific shape for a dim (not None)
            else (1 <= d2) # else just check that the other shape has a valid shape for a dim
            for d1, d2 in zip(required, other)]
    return all(matching)


def _validate_tokens(doc, tokens):
    # type: (np.ndarray, Union[np.ndarray, list]) -> None
    """Check that ``tokens`` contains correct items and matches ``doc``."""
    batch_size, doc_len = doc.shape
    if not isinstance(tokens, (list, np.ndarray)):
        # wrong type
        raise TypeError('"tokens" must be list or numpy.ndarray. '
                        'Got "{}".'.format(tokens))

    an_entry = tokens[0]
    if isinstance(an_entry, str):
        # no batch
        if batch_size != 1:
            # doc is batched but tokens is not
            raise ValueError('If passing "tokens" without batch dimension, '
                             '"doc" must have batch size = 1.'
                             'Got "doc" with batch size = %d.' % batch_size)
        tokens_len = len(tokens)
    elif isinstance(an_entry, (list, np.ndarray)):
        # batched
        a_token = an_entry[0]
        if not isinstance(a_token, str):
            # actual contents are not strings
            raise TypeError('"tokens" must contain strings. '
                            'Got {}'.format(a_token))
        # FIXME: this is hard-coded for batch size = 1
        # each sample's length may vary when type is list
        tokens_len = len(an_entry)
    else:
        raise TypeError('"tokens" must be an array of strings, '
                        'or an array of string arrays. '
                        'Got "{}".'.format(tokens))

    if tokens_len != doc_len:
        raise ValueError('"tokens" and "doc" lengths must match. '
                         '"tokens" length: "%d". "doc" length: "%d"'
                         % (tokens_len, doc_len))


def _unbatch_tokens(tokens):
    # type: (np.ndarray) -> np.ndarray
    """If ``tokens`` has batch size, take out the first sample from the batch."""
    an_entry = tokens[0]
    if isinstance(an_entry, str):
        # not batched
        return tokens
    else:
        # batched, return first entry
        return an_entry<|MERGE_RESOLUTION|>--- conflicted
+++ resolved
@@ -1,10 +1,6 @@
 # -*- coding: utf-8 -*-
 from __future__ import absolute_import
-<<<<<<< HEAD
 from typing import Union, Optional, Callable, List, Tuple, Generator, TYPE_CHECKING
-=======
-from typing import Union, Optional, Callable, Tuple, List, TYPE_CHECKING
->>>>>>> c4eb0396
 if TYPE_CHECKING:
     import PIL # type: ignore
 
@@ -38,7 +34,6 @@
 @explain_prediction.register(Model)
 def explain_prediction_keras(model, # type: Model
                              doc, # type: np.ndarray
-<<<<<<< HEAD
                              targets=None, # type: Optional[list]
                              layer=None, # type: Optional[Union[int, str, Layer]]
                              relu=True, # type: bool
@@ -48,12 +43,6 @@
                              pad_value=None,
                              padding='post',
                              interpolation_kind='linear',
-=======
-                             image=None, # type: Optional['PIL.Image.Image']
-                             target_names=None,
-                             targets=None, # type: Optional[list]
-                             layer=None, # type: Optional[Union[int, str, Layer]]
->>>>>>> c4eb0396
                              ):
     # type: (...) -> Explanation
     """
@@ -91,24 +80,6 @@
         :raises TypeError: if ``doc`` is not a numpy array.
         :raises ValueError: if ``doc`` shape does not match.
 
-<<<<<<< HEAD
-=======
-
-    :param image:
-        Pillow image over which to overlay the heatmap.
-
-        Corresponds to the input ``doc``.
-        
-        Must have mode 'RGBA'.
-    :type image: PIL.Image.Image, optional
-
-
-    :param target_names:         
-        *Not Implemented*.
-        Names for classes in the final output layer.
-    :type target_names: list, optional
-
->>>>>>> c4eb0396
     :param targets:
         Prediction ID's to focus on.
 
@@ -169,12 +140,8 @@
 
     Returns
     -------
-<<<<<<< HEAD
-    expl : eli5.base.Explanation
-        An :class:`eli5.base.Explanation` object with the following attributes set (some inside ``targets``)
-            * ``heatmap`` a numpy array with the localization map values.
-            * ``target`` ID of target class.
-            * ``score`` value for predicted class.
+      expl : :class:`eli5.base.Explanation`
+        An :class:`eli5.base.Explanation` object for the relevant implementation.
     """
     # Note that this function should only do dispatch 
     # and no other processing
@@ -244,9 +211,16 @@
     Returns
     -------
     expl : eli5.base.Explanation
-        An :class:`eli5.base.Explanation` object containing the following additional attributes
-            * ``image`` the original Pillow image with mode RGBA.
-            * ``heatmap`` rank 2 (2D) numpy array.
+      An :class:`eli5.base.Explanation` object with the following attributes:
+                  * ``image`` a Pillow image with mode RGBA.
+                  * ``targets`` a list of :class:`eli5.base.TargetExplanation` objects \
+                      for each target. Currently only 1 target is supported.
+
+      The :class:`eli5.base.TargetExplanation` objects will have the following attributes:
+          * ``heatmap`` a rank 2 numpy array with the localization map \
+            values as floats.
+          * ``target`` ID of target class.
+          * ``score`` value for predicted class.
     """
     # TODO (open issue): support taking images that are not 'RGBA' -> 'RGB' 
     # as well (happens with keras load_img)
@@ -278,32 +252,6 @@
     heatmap, = heatmap
 
     # TODO (open issue): image padding cut off. pass 2-tuple?
-=======
-    expl : :class:`eli5.base.Explanation`
-        An :class:`eli5.base.Explanation` object with the following attributes:
-            * ``image`` a Pillow image with mode RGBA.
-            * ``targets`` a list of :class:`eli5.base.TargetExplanation` objects \
-                for each target. Currently only 1 target is supported.
-
-        The :class:`eli5.base.TargetExplanation` objects will have the following attributes:
-            * ``heatmap`` a rank 2 numpy array with floats in interval [0, 1] \
-                with the localization map values.
-            * ``target`` ID of target class.
-            * ``score`` value for predicted class.
-    """
-    assert image is not None
-    _validate_doc(estimator, doc)
-    activation_layer = _get_activation_layer(estimator, layer)
-    
-    # TODO: maybe do the sum / loss calculation in this function and pass it to gradcam.
-    # This would be consistent with what is done in
-    # https://github.com/ramprs/grad-cam/blob/master/misc/utils.lua
-    # and https://github.com/ramprs/grad-cam/blob/master/classification.lua
-    values = gradcam_backend(estimator, doc, targets, activation_layer)
-    weights, activations, grads, predicted_idx, predicted_val = values
-    heatmap = gradcam(weights, activations)
-
->>>>>>> c4eb0396
     return Explanation(
         model.name,
         description=DESCRIPTION_GRADCAM,
@@ -375,10 +323,18 @@
     Returns
     -------
     expl : eli5.base.Explanation
-        An :class:`eli5.base.Explanation` object containing the following additional attributes
-            * ``weighted_spans`` a :class:`eli5.base.WeightedSpans` object
-                with weights for parts of text to be highlighted.
-            * ``heatmap`` rank 1 (1D) numpy array.
+      An :class:`eli5.base.Explanation` object with the following attributes:
+          * ``targets`` a list of :class:`eli5.base.TargetExplanation` objects \
+              for each target. Currently only 1 target is supported.
+
+      The :class:`eli5.base.TargetExplanation` objects will have the following attributes:
+          * ``weighted_spans`` a :class:`eli5.base.WeightedSpans` object with \
+            weights for parts of text to be highlighted.
+          * ``heatmap`` a rank 1 numpy array with with the localization map \
+              values as floats.
+          * ``target`` ID of target class.
+          * ``score`` value for predicted class.
+
     """
     # TODO (open issue): implement document vectorizer
     #  :param document:
@@ -390,8 +346,8 @@
     _validate_tokens(doc, tokens)
     tokens = _unbatch_tokens(tokens)
     if targets is not None:
-      _validate_targets(targets)
-      _validate_classification_target(targets[0], model.output_shape)
+        _validate_targets(targets)
+        _validate_classification_target(targets[0], model.output_shape)
 
     if layer is not None:
         activation_layer = _get_layer(model, layer)
@@ -472,7 +428,7 @@
 def _search_activation_layer(model, # type: Model
                              layers_generator, # type: Callable[[Model], Generator[Layer, None, None]]
                              layer_condition, # type: Callable[[Model, Layer], bool]
-    ):
+                             ):
     # type: (...) -> Layer
     """
     Search for a layer in ``model``, iterating through layers in the order specified by
@@ -535,8 +491,8 @@
                       keras.layers.Embedding,
                       keras.layers.MaxPooling1D,
                       keras.layers.AveragePooling1D,
-    )
-    return isinstance(layer, desired_layers) 
+                      )
+    return isinstance(layer, desired_layers)
 
 
 def _search_layer_image(model):
