--- conflicted
+++ resolved
@@ -98,13 +98,9 @@
         a valid keras layer name, layer index, or an instance of a Keras layer.
         
         If None, a suitable layer is attempted to be retrieved. 
-<<<<<<< HEAD
-        See :func:`eli5.keras._search_layer` for details.
-=======
         The layer is searched for going backwards from the output layer, 
         checking that the rank of the layer's output 
         equals to the rank of the input.
->>>>>>> dc0dc186
 
 
         :raises TypeError: if ``layer`` is not None, str, int, or keras.layers.Layer instance.
