--- conflicted
+++ resolved
@@ -44,7 +44,6 @@
                              doc, # type: np.ndarray
                              targets=None, # type: Optional[list]
                              layer=None, # type: Optional[Union[int, str, Layer]]
-<<<<<<< HEAD
                              relu=True, # type: bool
                              counterfactual=False, # type: bool
                              image=None,
@@ -52,30 +51,10 @@
                              pad_value=None,
                              padding='post',
                              interpolation_kind='linear',
-=======
-                             image=None,
->>>>>>> 2bb7ba59
                              ):
     # type: (...) -> Explanation
     """
     Explain the prediction of a Keras classifier with the Grad-CAM technique.
-<<<<<<< HEAD
-    
-    # TODO: explain Grad-CAM
-
-    We explicitly assume that the model's task is classification, i.e. final output is class scores.
-    
-    :param keras.models.Model model:
-        Instance of a Keras neural network model, 
-        whose predictions are to be explained.
-
-
-        :raises ValueError: if ``model`` can not be differentiated.
-
-    :param numpy.ndarray doc:
-        An input image as a tensor to ``model``, 
-        from which prediction will be done and explained.
-=======
 
     We explicitly assume that the model's task is classification, i.e. final output is class scores.
 
@@ -83,26 +62,16 @@
         Instance of a Keras neural network model,
         whose predictions are to be explained.
 
+
+        :raises ValueError: if ``model`` can not be differentiated.
     :param numpy.ndarray doc:
         An input to ``model`` whose prediction will be explained.
->>>>>>> 2bb7ba59
 
         Currently only numpy arrays are supported.
         Also the only data format supported is "channels last".
 
-<<<<<<< HEAD
-        The tensor must be of suitable shape for the ``model``. 
-
-        For example, some models require input images to be 
-        rank 4 in format `(batch_size, dims, ..., channels)` (channels last)
-        or `(batch_size, channels, dims, ...)` (channels first), 
-        where `dims` is usually in order `height, width`
-        and `batch_size` is 1 for a single image.
-
-=======
         The tensor must be of suitable shape for the ``model``.
 
->>>>>>> 2bb7ba59
         Check ``model.input_shape`` to confirm the required dimensions of the input tensor.
 
 
@@ -115,11 +84,7 @@
         *Currently only the first prediction from the list is explained*.
         The list must be length one.
 
-<<<<<<< HEAD
         If None, the model is fed the input ``doc`` and the top prediction 
-=======
-        If None, the model is fed the input image and its top prediction
->>>>>>> 2bb7ba59
         is taken as the target automatically.
 
 
@@ -134,21 +99,13 @@
         a valid keras layer name, layer index, or an instance of a Keras layer.
 
         If None, a suitable layer is attempted to be retrieved.
-<<<<<<< HEAD
-
-        For best results, pick a layer that:
-            * has spatial or temporal information (conv, recurrent, pool, embedding)
-              (not dense layers).
-            * shows high level features.
-            * has large enough dimensions for resizing over input to work.
-=======
+
         For best results, pick a layer that:
 
         * has spatial or temporal information (conv, recurrent, pooling, embedding)
           (not dense layers).
         * shows high level features.
         * has large enough dimensions for resizing over input to work.
->>>>>>> 2bb7ba59
 
 
         :raises TypeError: if ``layer`` is not None, str, int, or keras.layers.Layer instance.
@@ -190,7 +147,7 @@
 
     # check that only one of image or tokens is passed
     assert image is None or tokens is None
-    if image is not None:
+    if image is not None or _maybe_image(model, doc):
         return explain_prediction_keras_image(model, 
                                               doc,
                                               image=image,
@@ -223,7 +180,8 @@
     return Explanation(
         model.name,
         error='model "{}" is not supported, '
-              'missing "image" or "tokens" argument.'.format(model.name),
+              'try passing the "image" argument if explaining an image model, '
+              'or the "tokens" argument if explaining a text model.'.format(model.name),
     )
     # TODO (open issue): implement 'other'/differentiable network type explanations
 
@@ -239,65 +197,6 @@
     """
     Explain an image-based model, highlighting what contributed in the image.
 
-    See :func:`eli5.keras.explain_prediction.explain_prediction_keras` 
-    for a description of ``targets``, ``layer``, ``relu``, and ``counterfactual`` parameters.
-
-    :param image:
-        Pillow image over which to overlay the heatmap.
-
-        Corresponds to the input ``doc``.
-
-        Must have mode 'RGBA'.
-    :type image: PIL.Image.Image, optional
-
-    See :func:`eli5.explain_prediction` for more information about the ``model``,
-    ``doc``, and ``targets`` parameters.
-
-
-    Other arguments are passed to concrete implementations
-    for image and text explanations.
-
-
-    Returns
-    -------
-      expl : :class:`eli5.base.Explanation`
-        An :class:`eli5.base.Explanation` object for the relevant implementation.
-    """
-    # Note that this function should only do dispatch
-    # and no other processing
-    if image is not None or _maybe_image(model, doc):
-        return explain_prediction_keras_image(model,
-                                              doc,
-                                              image=image,
-                                              targets=targets,
-                                              layer=layer,
-                                              )
-    else:
-        return explain_prediction_keras_not_supported(model, doc)
-
-
-def explain_prediction_keras_not_supported(model, doc):
-    """
-    Can not do an explanation based on the passed arguments.
-    Did you pass either "image" or "tokens"?
-    """
-    return Explanation(
-        model.name,
-        error='model "{}" is not supported, '
-              'try passing the "image" argument if explaining an image model.'.format(model.name),
-    )
-    # TODO (open issue): implement 'other'/differentiable network type explanations
-
-
-def explain_prediction_keras_image(model,
-                                   doc,
-                                   image=None, # type: Optional['PIL.Image.Image']
-                                   targets=None,
-                                   layer=None,
-                                   ):
-    """
-    Explain an image-based model, highlighting what contributed in the image.
-
     :param numpy.ndarray doc:
         Input representing an image.
 
@@ -324,45 +223,21 @@
     -------
     expl : eli5.base.Explanation
       An :class:`eli5.base.Explanation` object with the following attributes:
-<<<<<<< HEAD
-                  * ``image`` a Pillow image with mode RGBA.
-                  * ``targets`` a list of :class:`eli5.base.TargetExplanation` objects \
-                      for each target. Currently only 1 target is supported.
-
-=======
           * ``image`` a Pillow image representing the input.
           * ``targets`` a list of :class:`eli5.base.TargetExplanation` objects \
               for each target. Currently only 1 target is supported.
->>>>>>> 2bb7ba59
       The :class:`eli5.base.TargetExplanation` objects will have the following attributes:
           * ``heatmap`` a rank 2 numpy array with the localization map \
             values as floats.
           * ``target`` ID of target class.
           * ``score`` value for predicted class.
     """
-<<<<<<< HEAD
-    # TODO (open issue): support taking images that are not 'RGBA' -> 'RGB' 
-    # as well (happens with keras load_img)
-    # and grayscale too
-    assert image is not None
+    if image is None:
+        image = _extract_image(doc)
     _validate_doc(model, doc)
     if targets is not None:
         _validate_targets(targets)
         _validate_classification_target(targets[0], model.output_shape)
-=======
-    if image is None:
-        image = _extract_image(doc)
-    _validate_doc(model, doc)
-    activation_layer = _get_activation_layer(model, layer)
-
-    # TODO: maybe do the sum / loss calculation in this function and pass it to gradcam.
-    # This would be consistent with what is done in
-    # https://github.com/ramprs/grad-cam/blob/master/misc/utils.lua
-    # and https://github.com/ramprs/grad-cam/blob/master/classification.lua
-    values = gradcam_backend(model, doc, targets, activation_layer)
-    weights, activations, grads, predicted_idx, predicted_val = values
-    heatmap = gradcam(weights, activations)
->>>>>>> 2bb7ba59
 
     if layer is not None:
         activation_layer = _get_layer(model, layer)
@@ -384,18 +259,11 @@
     # TODO (open issue): image padding cut off. pass 2-tuple?
     return Explanation(
         model.name,
-<<<<<<< HEAD
         description=DESCRIPTION_GRADCAM,
         error='',
         method='Grad-CAM',
         image=image, # RGBA Pillow image
         # PR FIXME: Would be good to include retrieved layer as an attribute
-=======
-        description=DESCRIPTION_KERAS,
-        error='',
-        method='Grad-CAM',
-        image=image,
->>>>>>> 2bb7ba59
         targets=[TargetExplanation(
             predicted_idx,
             score=predicted_val, # for now we keep the prediction in the .score field (not .proba)
@@ -405,7 +273,6 @@
     )
 
 
-<<<<<<< HEAD
 def explain_prediction_keras_text(model,
                                   doc,
                                   tokens=None, # type: Optional[Union[List[str], np.ndarray]]
@@ -489,74 +356,6 @@
 
     if layer is not None:
         activation_layer = _get_layer(model, layer)
-=======
-def _maybe_image(model, doc):
-    # type: (Model, np.ndarray) -> bool
-    """Decide whether we are dealing with a image-based explanation 
-    based on heuristics on ``model`` and ``doc``."""
-    return _maybe_image_input(doc) and _maybe_image_model(model)
-
-
-def _maybe_image_input(doc):
-    # type: (np.ndarray) -> bool
-    """Decide whether ``doc`` represents an image input."""
-    rank = len(doc.shape)
-    # image with channels or without (spatial only)
-    return rank == 4 or rank == 3
-
-
-def _maybe_image_model(model):
-    # type: (Model) -> bool
-    """Decide whether ``model`` is used for images."""
-    # FIXME: replace try-except with something else
-    try:
-        # search for the first occurrence of an "image" layer
-        _search_layer_backwards(model, _is_possible_image_model_layer)
-        return True
-    except ValueError:
-        return False
-
-
-image_model_layers = (Conv2D,
-                      MaxPooling2D,
-                      AveragePooling2D,
-                      GlobalMaxPooling2D,
-                      GlobalAveragePooling2D,
-                      )
-
-
-def _is_possible_image_model_layer(model, layer):
-    # type: (Model, Layer) -> bool
-    """Check that the given ``layer`` is usually used for images."""
-    return isinstance(layer, image_model_layers)
-
-
-def _extract_image(doc):
-    # type: (np.ndarray) -> 'PIL.Image.Image'
-    """Convert ``doc`` tensor to image."""
-    im_arr, = doc  # rank 4 batch -> rank 3 single image
-    image = array_to_img(im_arr)
-    return image
-
-
-def _validate_doc(model, doc):
-    # type: (Model, np.ndarray) -> None
-    """
-    Check that the input ``doc`` is suitable for ``model``.
-    """
-    if not isinstance(doc, np.ndarray):
-        raise TypeError('doc must be a numpy.ndarray, got: {}'.format(doc))
-    input_sh = model.input_shape
-    doc_sh = doc.shape
-    if len(input_sh) == 4:
-        # rank 4 with (batch, ...) shape
-        # check that we have only one image (batch size 1)
-        single_batch = (1,) + input_sh[1:]
-        if doc_sh != single_batch:
-            raise ValueError('Batch size does not match (must be 1). ' 
-                             'doc must be of shape: {}, '
-                             'got: {}'.format(single_batch, doc_sh))
->>>>>>> 2bb7ba59
     else:
         activation_layer = _autoget_layer_text(model)
 
@@ -596,19 +395,55 @@
         # TODO: 'preserve_density' argument for char-based highlighting
     )
 
-<<<<<<< HEAD
-=======
-def _get_activation_layer(model, layer):
-    # type: (Model, Union[None, int, str, Layer]) -> Layer
-    """
-    Get an instance of the desired activation layer in ``model``,
-    as specified by ``layer``.
-    """
-    if layer is None:
-        # Automatically get the layer if not provided
-        activation_layer = _search_layer_backwards(model, _is_suitable_activation_layer)
-        return activation_layer
->>>>>>> 2bb7ba59
+
+def _maybe_image(model, doc):
+    # type: (Model, np.ndarray) -> bool
+    """Decide whether we are dealing with a image-based explanation 
+    based on heuristics on ``model`` and ``doc``."""
+    return _maybe_image_input(doc) and _maybe_image_model(model)
+
+
+def _maybe_image_input(doc):
+    # type: (np.ndarray) -> bool
+    """Decide whether ``doc`` represents an image input."""
+    rank = len(doc.shape)
+    # image with channels or without (spatial only)
+    return rank == 4 or rank == 3
+
+
+def _maybe_image_model(model):
+    # type: (Model) -> bool
+    """Decide whether ``model`` is used for images."""
+    # FIXME: replace try-except with something else
+    try:
+        # search for the first occurrence of an "image" layer
+        _search_activation_layer(model, _backward_layers, _is_possible_image_model_layer)
+        return True
+    except ValueError:
+        return False
+
+
+image_model_layers = (Conv2D,
+                      MaxPooling2D,
+                      AveragePooling2D,
+                      GlobalMaxPooling2D,
+                      GlobalAveragePooling2D,
+                      )
+
+
+def _is_possible_image_model_layer(model, layer):
+    # type: (Model, Layer) -> bool
+    """Check that the given ``layer`` is usually used for images."""
+    return isinstance(layer, image_model_layers)
+
+
+def _extract_image(doc):
+    # type: (np.ndarray) -> 'PIL.Image.Image'
+    """Convert ``doc`` tensor to image."""
+    im_arr, = doc  # rank 4 batch -> rank 3 single image
+    image = array_to_img(im_arr)
+    return image
+
 
 # There is a problem with repeated arguments to the explain_prediction_keras* functions
 # Some arguments are shared, some are unique to each "concrete" explain_prediction*
@@ -632,21 +467,14 @@
     if isinstance(layer, Layer):
         return layer
     elif isinstance(layer, int):
-<<<<<<< HEAD
         # keras.get_layer() performs a bottom-up horizontal graph traversal
         # the function raises ValueError if the layer index / name specified is not found
         return model.get_layer(index=layer)
     elif isinstance(layer, str):
         return model.get_layer(name=layer)
-=======
-        activation_layer = model.get_layer(index=layer)
-    elif isinstance(layer, str):
-        activation_layer = model.get_layer(name=layer)
->>>>>>> 2bb7ba59
     else:
         raise TypeError('Invalid layer (must be str, int, or keras.layers.Layer): %s' % layer)
 
-<<<<<<< HEAD
 
 def _autoget_layer_image(model):
     # TODO: fall back if can't find layer -> just take first or last 
@@ -703,37 +531,16 @@
     """
     Search for a layer in ``model``, iterating through layers in the order specified by
     ``layers_generator``, returning the first layer that matches ``layer_condition``.
-=======
-    if _is_suitable_activation_layer(model, activation_layer):
-        # final validation step
-        return activation_layer
-    else:
-        raise ValueError('Can not perform Grad-CAM on the retrieved activation layer')
-
-
-def _search_layer_backwards(model, condition):
-    # type: (Model, Callable[[Model, Layer], bool]) -> Layer
-    """
-    Search for a layer in ``model``, backwards (starting from the output layer),
-    checking if the layer is suitable with the callable ``condition``,
->>>>>>> 2bb7ba59
-    """
-    # TODO: separate search for image and text - best-results based, not just simple lsearch
+    """
     # linear search in reverse through the flattened layers
-<<<<<<< HEAD
     for layer in layers_generator(model):
         if layer_condition(model, layer):
-=======
-    for layer in model.layers[::-1]:
-        if condition(model, layer):
->>>>>>> 2bb7ba59
             # linear search succeeded
             return layer
     # linear search ended with no results
     raise ValueError('Could not find a suitable target layer automatically.')
 
 
-<<<<<<< HEAD
 def _forward_layers(model):
     # type: (Model) -> Generator[Layer, None, None]
     """Return layers going from input to output."""
@@ -750,17 +557,6 @@
     # type: (Model, np.ndarray) -> None
     """
     Check that the input ``doc`` is suitable for ``model``.
-=======
-def _is_suitable_activation_layer(model, layer):
-    # type: (Model, Layer) -> bool
-    """
-    Check whether the layer ``layer`` matches what is required 
-    by ``model`` to do Grad-CAM on ``layer``.
-    Returns a boolean.
-
-    Matching Criteria:
-        * Rank of the layer's output tensor.
->>>>>>> 2bb7ba59
     """
     # TODO: (open issue) be able to take Tensorflow or backend tensors
     if not isinstance(doc, np.ndarray):
@@ -769,7 +565,6 @@
     doc_sh = doc.shape
     batch_size = doc_sh[0]
 
-<<<<<<< HEAD
     # check maching dims
     # TODO: might want to delegate this validation to keras itself?
     input_sh = model.input_shape
@@ -865,10 +660,4 @@
         return tokens
     else:
         # batched, return first entry
-        return an_entry
-=======
-    # a check that asks "can we resize this activation layer over the image?"
-    rank = len(layer.output_shape)
-    required_rank = len(model.input_shape)
-    return rank == required_rank
->>>>>>> 2bb7ba59
+        return an_entry