--- conflicted
+++ resolved
@@ -152,7 +152,7 @@
         # conversion might be more complicated / might fail!
         # automatically try get image from doc
         # specific for images
-        # rank 4 batch -> rank 3 single image
+        doc, = doc # rank 4 batch -> rank 3 single image
         image = keras.preprocessing.image.array_to_img(doc[0]) # -> RGB Pillow image
         image = image.convert(mode='RGBA')
 
@@ -172,15 +172,6 @@
     weights = compute_weights(grads)
     heatmap = gradcam(weights, activations)
 
-<<<<<<< HEAD
-    # classify predicted_val as either a probability or a score
-    proba = None
-    score = None
-    if _outputs_proba(estimator):
-        proba = predicted_val
-    else:
-        score = predicted_val 
-
     # TODO: cut off padding from text
     # what about images? pass 2 tuple?
     if pad_idx is None:
@@ -198,12 +189,7 @@
             DocWeightedSpans(document, spans=spans)
         ]) # why list? - for each vectorized - don't need multiple vectorizers?
            # multiple highlights? - could do positive and negative expl?
-=======
-    doc, = doc # rank 4 batch -> rank 3 single image
-    image = keras.preprocessing.image.array_to_img(doc) # -> RGB Pillow image
-    image = image.convert(mode='RGBA')
->>>>>>> 20cb6ecf
-
+    
     return Explanation(
         estimator.name,
         description=DESCRIPTION_KERAS,
@@ -213,13 +199,8 @@
         # PR FIXME: Would be good to include retrieved layer as an attribute
         targets=[TargetExplanation(
             predicted_idx,
-<<<<<<< HEAD
             weighted_spans=weighted_spans,
-            proba=proba,
-            score=score,
-=======
             score=predicted_val, # for now we keep the prediction in the .score field (not .proba)
->>>>>>> 20cb6ecf
             heatmap=heatmap, # 2D [0, 1] numpy array
         )],
         is_regression=False, # might be relevant later when explaining for regression tasks
@@ -387,7 +368,6 @@
     # a check that asks "can we resize this activation layer over the image?"
     rank = len(layer.output_shape)
     required_rank = len(estimator.input_shape)
-<<<<<<< HEAD
     return rank == required_rank
 
 
@@ -396,26 +376,4 @@
     by ``estimator`` to do Grad-CAM on ``layer``.
     """
     # type: (Model, Layer) -> bool
-    return isinstance(layer, keras.layers.Conv1D)
-
-
-def _outputs_proba(estimator):
-    # type: (Model) -> bool
-    """
-    Check whether ``estimator`` gives probabilities as its output.
-    """
-    output_layer = estimator.get_layer(index=-1)
-    # we check if the network's output is put through softmax
-    # we assume that only softmax can output 'probabilities'
-
-    try:
-        actv = output_layer.activation 
-    except AttributeError:
-        # output layer does not support activation function
-        return False
-    else:
-        return (actv is keras.activations.softmax or 
-                actv is keras.activations.sigmoid)
-=======
-    return rank == required_rank
->>>>>>> 20cb6ecf
+    return isinstance(layer, keras.layers.Conv1D)