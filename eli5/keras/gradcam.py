# -*- coding: utf-8 -*-
"""
Credits
    * Jacob Gildenblat for "https://github.com/jacobgil/keras-grad-cam".
    * Author of "https://github.com/PowerOfCreation/keras-grad-cam" for fixes to Jacob's implementation.
    * Kotikalapudi, Raghavendra and contributors for "https://github.com/raghakot/keras-vis".
"""

from __future__ import absolute_import
from typing import Any, Optional, Tuple, List

import numpy as np
import keras
import keras.backend as K
from keras.models import Model
from keras.layers import Layer

from eli5.nn.gradcam import (
    _validate_targets,
    _validate_classification_target,
)


def gradcam_backend_keras(model, # type: Model
                          doc, # type: np.ndarray
                          targets, # type: Optional[List[int]]
                          activation_layer, # type: Layer
                          ):
    # type: (...) -> Tuple[np.ndarray, np.ndarray, np.ndarray, np.ndarray]
    """
    Compute the terms and by-products required by the Grad-CAM formula.

    Parameters
    ----------
    model : keras.models.Model
        Differentiable network.

    doc : numpy.ndarray
        Input to the network.

    targets : list, optional
        Index into the network's output,
        indicating the output node that will be
        used as the "loss" or scalar target during differentiation.

    activation_layer : keras.layers.Layer
        Keras layer instance to differentiate with respect to.


    See :func:`eli5.keras.explain_prediction` for description of the
    ``model``, ``doc``, and ``targets`` parameters.

    Returns
    -------
    (activations, gradients, predicted_idx, predicted_val) :
        (numpy.ndarray, np.ndarray, np.ndarray, np.ndarray)
        Values of variables.
    """
    # class score
    predicted_idx, predicted_val = _classification_target(model, targets)

    # output of target activation layer, i.e. activation maps of a conv layer
    activation_output = activation_layer.output

    # score w.r.p.t. activation layer
    grads = _calc_gradient(predicted_val, [activation_output])

    # TODO: gradcam on input layer
    evaluate = K.function([model.input],
                          [activation_output,
                           grads,
                           predicted_val,
                           predicted_idx]
                          )

    # evaluate the graph (do actual computations)
    activations, grads, predicted_val, predicted_idx = evaluate([doc])
    return activations, grads, predicted_idx, predicted_val


def _calc_gradient(ys, xs):
    # (Any, list) -> Any
    # TODO: In the future we can replace the annotation Any with a tensor type in Keras backend
    """
    Return the gradient of scalar ``ys`` with respect to each of list ``xs``,
    (must be singleton)
    and apply gradient normalization.
    """
    # differentiate ys (scalar) with respect to each variable in xs
    # K.gradients tends to produce bigger values than tf.gradients
    # Note that gradients also point to the direction of the greatest increase in ys
    # Meaning that the class score is maximized if we move in the direction of the gradient.
    grads = K.gradients(ys, xs)

    # grads gives a python list with a tensor (containing the derivatives) for each xs
    # to use grads with other operations and with K.function
    # we need to work with the actual tensors and not the python list
    grads, = grads # grads should be a singleton list (because xs is a singleton)

    # validate that the gradients were calculated successfully (no None's)
    # https://github.com/jacobgil/keras-grad-cam/issues/17#issuecomment-423057265
    # https://github.com/tensorflow/tensorflow/issues/783#issuecomment-175824168
    if grads is None:
        raise ValueError('Gradient calculation resulted in None values. '
                         'Check that the model is differentiable and try again. '
                         'ys: {}. xs: {}. grads: {}'.format(ys, xs, grads))

    # this seems to make the heatmap less noisy
    grads = K.l2_normalize(grads)
    return grads


def _classification_target(model, targets):
    # type: (Model, Optional[List[int]]) -> Tuple[Any, Any]
    """Get a predicted index and its value from a classification based model."""
    # TODO: maybe pass the loss/score to the gradcam function.
    # This would be consistent with what is done in
    # https://github.com/ramprs/grad-cam/blob/master/misc/utils.lua
    # and https://github.com/ramprs/grad-cam/blob/master/classification.lua
    if targets is not None:
        _validate_targets(targets)
        target, = targets
        _validate_classification_target(target, model.output_shape)
        # make a dummy index
        predicted_idx = K.constant([target], dtype='int64')
    else:
        # take the index with the highest value
        # from the array of predictions
        predicted_idx = K.argmax(model.output, axis=-1)

<<<<<<< HEAD
    # access value by index
    predicted_val = K.gather(model.output[0, :], predicted_idx)
    return predicted_idx, predicted_val
=======
def _validate_target(target, output_shape):
    # type: (int, tuple) -> None
    """
    Check whether ``target``, 
    an integer index into the model's output
    is valid for the given ``output_shape``.
    """
    if isinstance(target, int):
        output_nodes = output_shape[1:][0]
        if not (0 <= target < output_nodes):
            raise ValueError('Prediction target index is ' 
                             'outside the required range [0, {}). '
                             'Got {}'.format(output_nodes, target))
    else:
        raise TypeError('Prediction target must be int. '
                        'Got: {}'.format(target))
>>>>>>> 017c738f
<|MERGE_RESOLUTION|>--- conflicted
+++ resolved
@@ -128,25 +128,6 @@
         # from the array of predictions
         predicted_idx = K.argmax(model.output, axis=-1)
 
-<<<<<<< HEAD
     # access value by index
     predicted_val = K.gather(model.output[0, :], predicted_idx)
-    return predicted_idx, predicted_val
-=======
-def _validate_target(target, output_shape):
-    # type: (int, tuple) -> None
-    """
-    Check whether ``target``, 
-    an integer index into the model's output
-    is valid for the given ``output_shape``.
-    """
-    if isinstance(target, int):
-        output_nodes = output_shape[1:][0]
-        if not (0 <= target < output_nodes):
-            raise ValueError('Prediction target index is ' 
-                             'outside the required range [0, {}). '
-                             'Got {}'.format(output_nodes, target))
-    else:
-        raise TypeError('Prediction target must be int. '
-                        'Got: {}'.format(target))
->>>>>>> 017c738f
+    return predicted_idx, predicted_val