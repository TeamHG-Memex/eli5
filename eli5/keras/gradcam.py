# -*- coding: utf-8 -*-
from __future__ import absolute_import
from typing import Union, Optional, Tuple, List

import numpy as np # type: ignore
import keras # type: ignore
import keras.backend as K # type: ignore
from keras.models import Model # type: ignore
from keras.layers import Layer # type: ignore


def gradcam(weights, activations):
    # type: (np.ndarray, np.ndarray) -> np.ndarray
    """
    Generate a localization map (heatmap) using Gradient-weighted Class Activation Mapping 
    (Grad-CAM) (https://arxiv.org/pdf/1610.02391.pdf).
    
    The values for the parameters can be obtained from
    :func:`eli5.keras.gradcam.gradcam_backend`.

    Parameters
    ----------
    weights : numpy.ndarray
        Activation weights, vector with one weight per map, 
        rank 1.

    activations : numpy.ndarray
        Forward activation map values, vector of matrices, 
        rank 3.
    
    Returns
    -------
    lmap : numpy.ndarray
        A Grad-CAM localization map,
        rank 2, with values normalized in the interval [0, 1].

    Notes
    -----
    We currently make two assumptions in this implementation
        * We are dealing with images as our input to ``estimator``.
        * We are doing a classification. ``estimator``'s output is a class scores or probabilities vector.

    Credits
        * Jacob Gildenblat for "https://github.com/jacobgil/keras-grad-cam".
        * Author of "https://github.com/PowerOfCreation/keras-grad-cam" for fixes to Jacob's implementation.
        * Kotikalapudi, Raghavendra and contributors for "https://github.com/raghakot/keras-vis".
    """
    # For reusability, this function should only use numpy operations
    # Instead of backend library operations
    
    # Perform a weighted linear combination
    # we need to multiply (dim1, dim2, maps,) by (maps,) over the first two axes
    # and add each result to (dim1, dim2,) results array
    # there does not seem to be an easy way to do this:
    # see: https://stackoverflow.com/questions/30031828/multiply-numpy-ndarray-with-1d-array-along-a-given-axis
    # spatial_shape = activations.shape[:2] # -> (dim1, dim2)
    spatial_shape = activations.shape[:1] # FIXME: hard coded for text
    lmap = np.zeros(spatial_shape, dtype=np.float64)
    # iterate through each activation map
    for i, w in enumerate(weights): 
        # weight * spatial map
        # add result to the entire localization map (NOT pixel by pixel)
        # breakpoint()
        lmap += w * activations[..., i]

    lmap = np.maximum(lmap, 0) # ReLU

    # normalize lmap to [0, 1] ndarray
    # add eps to avoid division by zero in case lmap is 0's
    # this also means that lmap max will be slightly less than the 'true' max
    lmap = lmap / (np.max(lmap)+K.epsilon())
    return lmap


def gradcam_backend(estimator, # type: Model
    doc, # type: np.ndarray
    targets, # type: Optional[List[int]]
    activation_layer # type: Layer
    ):
    # type: (...) -> Tuple[np.ndarray, np.ndarray, np.ndarray, int, float]
    """
    Compute the terms and by-products required by the Grad-CAM formula.
    
    Parameters
    ----------
    estimator : keras.models.Model
        Differentiable network.

    doc : numpy.ndarray
        Input to the network.

    targets : list, optional
        Index into the network's output,
        indicating the output node that will be
        used as the "loss" during differentiation.

    activation_layer : keras.layers.Layer
        Keras layer instance to differentiate with respect to.
    

    See :func:`eli5.keras.explain_prediction` for description of the 
    ``estimator``, ``doc``, ``targets`` parameters.

    Returns
    -------
    (weights, activations, gradients, predicted_idx, predicted_val) : (numpy.ndarray, ..., int, float)
        Values of variables.
    """
    # score for class in targets
    predicted_idx = _get_target_prediction(targets, estimator)
    predicted_val = K.gather(estimator.output[0,:], predicted_idx) # access value by index

    # output of target activation layer, i.e. activation maps of a convolutional layer
    activation_output = activation_layer.output 

    # score for class w.r.p.t. activation layer
    grads = _calc_gradient(predicted_val, [activation_output])

    evaluate = K.function([estimator.input], 
<<<<<<< HEAD
        [activation_output, grads, output, predicted_val, predicted_idx]
    )
    # evaluate the graph / do actual computations
    activations, grads, output, predicted_val, predicted_idx = evaluate([doc])
=======
        [weights, activation_output, grads, predicted_val, predicted_idx]
    )
    # evaluate the graph / do actual computations
    weights, activations, grads, predicted_val, predicted_idx = evaluate([doc])
    
>>>>>>> e57c8d69
    # put into suitable form
    # FIXME: batch assumptions should be removed
    predicted_val = predicted_val[0]
    predicted_idx = predicted_idx[0]
    activations = activations[0, ...]
    grads = grads[0, ...]
    return activations, grads, predicted_idx, predicted_val


def compute_weights(grads): # made public for transparency
    """
    Calculate weights, pooling over ``grads``.
    """
    # Global Average Pooling of gradients to get the weights
    # note that axes are in range [-rank(x), rank(x)) (we start from 1, not 0)
    # TODO: decide whether this should go in gradcam_backend() or gradcam()
    
    # TEXT FIXME: conv1d vs conv2d (diff axis counts)
    # rank 0 = batch
    # rank 1 = dim
    # rank 2 ...
    # rank n = mapno
    # use np just because Keras backend / tensorflow is harder
    # https://stackoverflow.com/questions/48082900/in-tensorflow-what-is-the-argument-axis-in-the-function-tf-one-hot
    # https://medium.com/@aerinykim/tensorflow-101-what-does-it-mean-to-reduce-axis-9f39e5c6dea2
    # https://www.tensorflow.org/guide/tensors
    # weights = K.mean(grads, axis=(1, 2)) # +1 axis num because we have batch still?
    shape = [(axis_no, dim) for (axis_no, dim) in enumerate(grads.shape)]
    pooling_axes = shape[:1] # FIXME: hardcoded for text
    axes = [axis_no for (axis_no, dim) in pooling_axes]
    weights = np.mean(grads, axis=tuple(axes))
    return weights


def _calc_gradient(ys, xs):
    # (K.variable, list) -> K.variable
    """
    Return the gradient of scalar ``ys`` with respect to each of list ``xs``,
    (must be singleton)
    and apply grad normalization.
    """
    # differentiate ys (scalar) with respect to each variable in xs
    grads = K.gradients(ys, xs)

    # grads gives a python list with a tensor (containing the derivatives) for each xs
    # to use grads with other operations and with K.function
    # we need to work with the actual tensors and not the python list
    grads, = grads # grads should be a singleton list (because xs is a singleton)

    # validate that the gradients were calculated successfully (no None's)
    # https://github.com/jacobgil/keras-grad-cam/issues/17#issuecomment-423057265
    # https://github.com/tensorflow/tensorflow/issues/783#issuecomment-175824168
    if grads is None:
        raise ValueError('Gradient calculation resulted in None values. '
                         'Check that the model is differentiate and try again. '
                         'ys: {}. xs: {}. grads: {}'.format(
                            ys, xs, grads))

    # this seems to make the heatmap less noisy
    grads =  K.l2_normalize(grads) 
    return grads


def _get_target_prediction(targets, estimator):
    # type: (Union[None, list], Model) -> K.variable
    """
    Get a prediction ID based on ``targets``, 
    from the model ``estimator`` (with a rank 2 tensor for its final layer).
    Returns a rank 1 K.variable tensor.
    """
    if isinstance(targets, list):
        # take the first prediction from the list
        if len(targets) == 1:
            target = targets[0]
            _validate_target(target, estimator.output_shape)
            predicted_idx = K.constant([target], dtype='int64')
        else:
            raise ValueError('More than one prediction target '
                             'is currently not supported ' 
                             '(found a list that is not length 1): '
                             '{}'.format(targets))
    elif targets is None:
        predicted_idx = K.argmax(estimator.output, axis=-1)
    else:
        raise TypeError('Invalid argument "targets" (must be list or None): %s' % targets)
    return predicted_idx


def _validate_target(target, output_shape):
    # type: (int, tuple) -> None
    """
    Check whether ``target``, 
    an integer index into the model's output
    is valid for the given ``output_shape``.
    """
    if isinstance(target, int):
        output_nodes = output_shape[1:][0]
        if not (0 <= target < output_nodes):
            raise ValueError('Prediction target index is ' 
                             'outside the required range [0, {}). ',
                             'Got {}'.format(output_nodes, target))
    else:
        raise TypeError('Prediction target must be int. '
                        'Got: {}'.format(target))<|MERGE_RESOLUTION|>--- conflicted
+++ resolved
@@ -117,18 +117,11 @@
     grads = _calc_gradient(predicted_val, [activation_output])
 
     evaluate = K.function([estimator.input], 
-<<<<<<< HEAD
-        [activation_output, grads, output, predicted_val, predicted_idx]
+        [activation_output, grads, predicted_val, predicted_idx]
     )
     # evaluate the graph / do actual computations
-    activations, grads, output, predicted_val, predicted_idx = evaluate([doc])
-=======
-        [weights, activation_output, grads, predicted_val, predicted_idx]
-    )
-    # evaluate the graph / do actual computations
-    weights, activations, grads, predicted_val, predicted_idx = evaluate([doc])
-    
->>>>>>> e57c8d69
+    activations, grads, predicted_val, predicted_idx = evaluate([doc])
+
     # put into suitable form
     # FIXME: batch assumptions should be removed
     predicted_val = predicted_val[0]
