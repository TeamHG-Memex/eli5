--- conflicted
+++ resolved
@@ -24,19 +24,11 @@
 
     :param Explanation expl:
         :class:`eli5.base.Explanation` object to be formatted.
-<<<<<<< HEAD
-        It must have an ``image`` attribute that is a Pillow image \
-        with mode 'RGBA'.
-        It must also have a ``targets`` attribute, a list of :class:`eli5.base.TargetExplanation` \
+        It must have an ``image`` attribute with a Pillow image that will be overlaid.
+        It must have a ``targets`` attribute, a list of :class:`eli5.base.TargetExplanation` \
         instances that contain the attribute ``heatmap``, a rank 2 numpy array \
         with float values.
-=======
-        It must have an ``image`` attribute with a Pillow image that will be overlaid.
-        It must have a ``targets`` attribute, a list of :class:`eli5.base.TargetExplanation` \
-        instances that contain the attribute ``heatmap``, \
-        a rank 2 numpy array with float values in the interval [0, 1].
         Currently ``targets`` must be length 1 (only one target is supported).
->>>>>>> 2bb7ba59
 
 
         :raises TypeError: if ``heatmap`` is not a numpy array.
@@ -113,14 +105,10 @@
     else:
         assert len(expl.targets) == 1
         heatmap = expl.targets[0].heatmap
-<<<<<<< HEAD
         if not isinstance(heatmap, np.ndarray):
             raise TypeError('heatmap must be a numpy.ndarray instance. '
                             'Got: {}'.format(heatmap))
         heatmap = _normalize_heatmap(heatmap)
-=======
-        _validate_heatmap(heatmap)
->>>>>>> 2bb7ba59
 
     # The order of our operations is: 1. colorize 2. resize
     # as opposed: 1. resize 2. colorize
@@ -128,11 +116,7 @@
     # save the original heatmap values
     heatvals = heatmap
     # apply colours to the grayscale array
-<<<<<<< HEAD
-    heatmap = _colorize(heatmap, colormap=colormap) # -> original dims + RGBA channels
-=======
-    heatmap = _colorize(heatmap, colormap=colormap)  # -> rank 3 RGBA array
->>>>>>> 2bb7ba59
+    heatmap = _colorize(heatmap, colormap=colormap)  # -> (dim1, dim2, RGBA channels)
 
     # make the alpha intensity correspond to the grayscale heatmap values
     # cap the intensity so that it's not too opaque when near maximum value
@@ -194,7 +178,6 @@
     return Image.fromarray(heatmap, mode=mode)
 
 
-<<<<<<< HEAD
 def _normalize_heatmap(h, epsilon=1e-07):
     """
     Normalize heatmap ``h`` values to be in the interval [0, 1],
@@ -205,21 +188,6 @@
     # add eps to avoid division by zero in case heatmap is all 0's
     # this also means that lmap max will be slightly less than the 'true' max
     return (h - h.min()) / (h.max() - h.min() + epsilon)
-=======
-def _validate_heatmap(heatmap):
-    """Check that ``heatmap`` is a numpy array
-    with float values between 0 and 1."""
-    if not isinstance(heatmap, np.ndarray):
-        raise TypeError('heatmap must be a numpy.ndarray instance. '
-                        'Got: {}'.format(heatmap))
-    mi = np.min(heatmap)
-    ma = np.max(heatmap)
-    if not (0 <= mi and ma <= 1):
-        raise ValueError('heatmap must contain float values '
-                         'between 0 and 1 inclusive. '
-                         'Got array with minimum: {} ' 
-                         'and maximum: {}'.format(mi, ma))
->>>>>>> 2bb7ba59
 
 
 def _colorize(heatmap, colormap):
@@ -280,15 +248,9 @@
     # type: (np.ndarray, Image, Union[None, int]) -> Image
     """
     Resize the ``heatmap`` image array to fit over the original ``image``,
-<<<<<<< HEAD
-    using the specified ``resampling_filter`` method. 
-    The heatmap is converted to an RGBA image in the process.
-    
-=======
     using the specified ``resampling_filter`` method.
     The heatmap is converted to an image in the process.
 
->>>>>>> 2bb7ba59
     Parameters
     ----------
     heatmap : numpy.ndarray
